<<<<<<< HEAD
cryptography
httpx >= 0.16.1
=======
certifi
cryptography!=3.4
>>>>>>> eee89215
# only telegram.ext: # Keep this line here; used in setup(-raw).py
tornado>=5.1
APScheduler==3.6.3
pytz>=2018.6<|MERGE_RESOLUTION|>--- conflicted
+++ resolved
@@ -1,10 +1,5 @@
-<<<<<<< HEAD
-cryptography
+cryptography!=3.4
 httpx >= 0.16.1
-=======
-certifi
-cryptography!=3.4
->>>>>>> eee89215
 # only telegram.ext: # Keep this line here; used in setup(-raw).py
 tornado>=5.1
 APScheduler==3.6.3
