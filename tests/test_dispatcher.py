#!/usr/bin/env python
#
# A library that provides a Python interface to the Telegram Bot API
# Copyright (C) 2015-2021
# Leandro Toledo de Souza <devs@python-telegram-bot.org>
#
# This program is free software: you can redistribute it and/or modify
# it under the terms of the GNU Lesser Public License as published by
# the Free Software Foundation, either version 3 of the License, or
# (at your option) any later version.
#
# This program is distributed in the hope that it will be useful,
# but WITHOUT ANY WARRANTY; without even the implied warranty of
# MERCHANTABILITY or FITNESS FOR A PARTICULAR PURPOSE.  See the
# GNU Lesser Public License for more details.
#
# You should have received a copy of the GNU Lesser Public License
# along with this program.  If not, see [http://www.gnu.org/licenses/].
import logging
from queue import Queue
from threading import current_thread
from time import sleep

import pytest

from telegram import TelegramError, Message, User, Chat, Update, Bot, MessageEntity
from telegram.ext import (
    MessageHandler,
    Filters,
    Defaults,
    CommandHandler,
    CallbackContext,
    JobQueue,
    BasePersistence,
    ContextTypes,
    DispatcherBuilder,
)
from telegram.ext import PersistenceInput
from telegram.ext.dispatcher import run_async, Dispatcher, DispatcherHandlerStop
from telegram.utils.deprecate import TelegramDeprecationWarning
from telegram.utils.helpers import DEFAULT_FALSE
from tests.conftest import create_dp
from collections import defaultdict


@pytest.fixture(scope='function')
def dp2(bot):
    yield from create_dp(bot)


class CustomContext(CallbackContext):
    pass


class TestDispatcher:
    message_update = Update(
        1, message=Message(1, None, Chat(1, ''), from_user=User(1, '', False), text='Text')
    )
    received = None
    count = 0

    def test_slot_behaviour(self, dp2, mro_slots):
        for at in dp2.__slots__:
            at = f"_Dispatcher{at}" if at.startswith('__') and not at.endswith('__') else at
            assert getattr(dp2, at, 'err') != 'err', f"got extra slot '{at}'"
        assert len(mro_slots(dp2)) == len(set(mro_slots(dp2))), "duplicate slot"
<<<<<<< HEAD
        dp2.custom, dp2.running = 'should give warning', dp2.running
        assert len(recwarn) == 1 and 'custom' in str(recwarn[0].message), recwarn.list

        class CustomDispatcher(Dispatcher):
            pass  # Tests that setting custom attrs of Dispatcher subclass doesn't raise warning

        a = CustomDispatcher(
            bot=None,
            update_queue=None,
            workers=None,
            exception_event=None,
            job_queue=None,
            persistence=None,
            context_types=None,
            builder_flag=True,
        )
        a.my_custom = 'no error!'
        assert len(recwarn) == 1

        dp2.__setattr__('__test', 'mangled success')
        assert getattr(dp2, '_Dispatcher__test', 'e') == 'mangled success', "mangling failed"
=======
>>>>>>> 48698ea4

    @pytest.fixture(autouse=True, name='reset')
    def reset_fixture(self):
        self.reset()

    def reset(self):
        self.received = None
        self.count = 0

    def error_handler_context(self, update, context):
        self.received = context.error.message

    def error_handler_raise_error(self, update, context):
        raise Exception('Failing bigly')

    def callback_increase_count(self, update, context):
        self.count += 1

    def callback_set_count(self, count):
        def callback(bot, update):
            self.count = count

        return callback

    def callback_raise_error(self, update, context):
        raise TelegramError(update.message.text)

    def callback_received(self, update, context):
        self.received = update.message

    def callback_context(self, update, context):
        if (
            isinstance(context, CallbackContext)
            and isinstance(context.bot, Bot)
            and isinstance(context.update_queue, Queue)
            and isinstance(context.job_queue, JobQueue)
            and isinstance(context.error, TelegramError)
        ):
            self.received = context.error.message

    def test_less_than_one_worker_warning(self, dp, recwarn):
<<<<<<< HEAD
        DispatcherBuilder().bot(dp.bot).workers(0).build()
=======
        Dispatcher(dp.bot, dp.update_queue, job_queue=dp.job_queue, workers=0)
>>>>>>> 48698ea4
        assert len(recwarn) == 1
        assert (
            str(recwarn[0].message)
            == 'Asynchronous callbacks can not be processed without at least one worker thread.'
        )

    def test_one_context_per_update(self, dp):
        def one(update, context):
            if update.message.text == 'test':
                context.my_flag = True

        def two(update, context):
            if update.message.text == 'test':
                if not hasattr(context, 'my_flag'):
                    pytest.fail()
            else:
                if hasattr(context, 'my_flag'):
                    pytest.fail()

        dp.add_handler(MessageHandler(Filters.regex('test'), one), group=1)
        dp.add_handler(MessageHandler(None, two), group=2)
        u = Update(1, Message(1, None, None, None, text='test'))
        dp.process_update(u)
        u.message.text = 'something'
        dp.process_update(u)

    def test_error_handler(self, dp):
        dp.add_error_handler(self.error_handler_context)
        error = TelegramError('Unauthorized.')
        dp.update_queue.put(error)
        sleep(0.1)
        assert self.received == 'Unauthorized.'

        # Remove handler
        dp.remove_error_handler(self.error_handler_context)
        self.reset()

        dp.update_queue.put(error)
        sleep(0.1)
        assert self.received is None

    def test_double_add_error_handler(self, dp, caplog):
        dp.add_error_handler(self.error_handler_context)
        with caplog.at_level(logging.DEBUG):
            dp.add_error_handler(self.error_handler_context)
            assert len(caplog.records) == 1
            assert caplog.records[-1].getMessage().startswith('The callback is already registered')

    def test_construction_with_bad_persistence(self, caplog, bot):
        class my_per:
            def __init__(self):
                self.store_data = PersistenceInput(False, False, False, False)

        with pytest.raises(
            TypeError, match='persistence must be based on telegram.ext.BasePersistence'
        ):
            Dispatcher(bot, None, persistence=my_per())

    def test_error_handler_that_raises_errors(self, dp):
        """
        Make sure that errors raised in error handlers don't break the main loop of the dispatcher
        """
        handler_raise_error = MessageHandler(Filters.all, self.callback_raise_error)
        handler_increase_count = MessageHandler(Filters.all, self.callback_increase_count)
        error = TelegramError('Unauthorized.')

        dp.add_error_handler(self.error_handler_raise_error)

        # From errors caused by handlers
        dp.add_handler(handler_raise_error)
        dp.update_queue.put(self.message_update)
        sleep(0.1)

        # From errors in the update_queue
        dp.remove_handler(handler_raise_error)
        dp.add_handler(handler_increase_count)
        dp.update_queue.put(error)
        dp.update_queue.put(self.message_update)
        sleep(0.1)

        assert self.count == 1

    @pytest.mark.parametrize(['run_async', 'expected_output'], [(True, 5), (False, 0)])
    def test_default_run_async_error_handler(self, dp, monkeypatch, run_async, expected_output):
        def mock_async_err_handler(*args, **kwargs):
            self.count = 5

        # set defaults value to dp.bot
        dp.bot.defaults = Defaults(run_async=run_async)
        try:
            dp.add_handler(MessageHandler(Filters.all, self.callback_raise_error))
            dp.add_error_handler(self.error_handler_context)

            monkeypatch.setattr(dp, 'run_async', mock_async_err_handler)
            dp.process_update(self.message_update)

            assert self.count == expected_output

        finally:
            # reset dp.bot.defaults values
            dp.bot.defaults = None

    @pytest.mark.parametrize(
        ['run_async', 'expected_output'], [(True, 'running async'), (False, None)]
    )
    def test_default_run_async(self, monkeypatch, dp, run_async, expected_output):
        def mock_run_async(*args, **kwargs):
            self.received = 'running async'

        # set defaults value to dp.bot
        dp.bot.defaults = Defaults(run_async=run_async)
        try:
            dp.add_handler(MessageHandler(Filters.all, lambda u, c: None))
            monkeypatch.setattr(dp, 'run_async', mock_run_async)
            dp.process_update(self.message_update)
            assert self.received == expected_output

        finally:
            # reset defaults value
            dp.bot.defaults = None

    def test_run_async_multiple(self, bot, dp, dp2):
        def get_dispatcher_name(q):
            q.put(current_thread().name)

        q1 = Queue()
        q2 = Queue()

        dp.run_async(get_dispatcher_name, q1)
        dp2.run_async(get_dispatcher_name, q2)

        sleep(0.1)

        name1 = q1.get()
        name2 = q2.get()

        assert name1 != name2

    def test_multiple_run_async_decorator(self, dp, dp2):
        # Make sure we got two dispatchers and that they are not the same
        assert isinstance(dp, Dispatcher)
        assert isinstance(dp2, Dispatcher)
        assert dp is not dp2

        @run_async
        def must_raise_runtime_error():
            pass

        with pytest.raises(RuntimeError):
            must_raise_runtime_error()

    def test_multiple_run_async_deprecation(self, dp):
        assert isinstance(dp, Dispatcher)

        @run_async
        def callback(update, context):
            pass

        dp.add_handler(MessageHandler(Filters.all, callback))

        with pytest.warns(TelegramDeprecationWarning, match='@run_async decorator'):
            dp.process_update(self.message_update)

    def test_async_raises_dispatcher_handler_stop(self, dp, caplog):
        @run_async
        def callback(update, context):
            raise DispatcherHandlerStop()

        dp.add_handler(MessageHandler(Filters.all, callback))

        with caplog.at_level(logging.WARNING):
            dp.update_queue.put(self.message_update)
            sleep(0.1)
            assert len(caplog.records) == 1
            assert (
                caplog.records[-1]
                .getMessage()
                .startswith('DispatcherHandlerStop is not supported ' 'with async functions')
            )

    def test_async_raises_exception(self, dp, caplog):
        @run_async
        def callback(update, context):
            raise RuntimeError('async raising exception')

        dp.add_handler(MessageHandler(Filters.all, callback))

        with caplog.at_level(logging.WARNING):
            dp.update_queue.put(self.message_update)
            sleep(0.1)
            assert len(caplog.records) == 1
            assert (
                caplog.records[-1]
                .getMessage()
                .startswith('A promise with deactivated error handling')
            )

    def test_add_async_handler(self, dp):
        dp.add_handler(
            MessageHandler(
                Filters.all,
                self.callback_received,
                run_async=True,
            )
        )

        dp.update_queue.put(self.message_update)
        sleep(0.1)
        assert self.received == self.message_update.message

    def test_run_async_no_error_handler(self, dp, caplog):
        def func():
            raise RuntimeError('Async Error')

        with caplog.at_level(logging.ERROR):
            dp.run_async(func)
            sleep(0.1)
            assert len(caplog.records) == 1
            assert caplog.records[-1].getMessage().startswith('No error handlers are registered')

    def test_async_handler_async_error_handler_context(self, dp):
        dp.add_handler(MessageHandler(Filters.all, self.callback_raise_error, run_async=True))
        dp.add_error_handler(self.error_handler_context, run_async=True)

        dp.update_queue.put(self.message_update)
        sleep(2)
        assert self.received == self.message_update.message.text

    def test_async_handler_error_handler_that_raises_error(self, dp, caplog):
        handler = MessageHandler(Filters.all, self.callback_raise_error, run_async=True)
        dp.add_handler(handler)
        dp.add_error_handler(self.error_handler_raise_error, run_async=False)

        with caplog.at_level(logging.ERROR):
            dp.update_queue.put(self.message_update)
            sleep(0.1)
            assert len(caplog.records) == 1
            assert caplog.records[-1].getMessage().startswith('An uncaught error was raised')

        # Make sure that the main loop still runs
        dp.remove_handler(handler)
        dp.add_handler(MessageHandler(Filters.all, self.callback_increase_count, run_async=True))
        dp.update_queue.put(self.message_update)
        sleep(0.1)
        assert self.count == 1

    def test_async_handler_async_error_handler_that_raises_error(self, dp, caplog):
        handler = MessageHandler(Filters.all, self.callback_raise_error, run_async=True)
        dp.add_handler(handler)
        dp.add_error_handler(self.error_handler_raise_error, run_async=True)

        with caplog.at_level(logging.ERROR):
            dp.update_queue.put(self.message_update)
            sleep(0.1)
            assert len(caplog.records) == 1
            assert caplog.records[-1].getMessage().startswith('An uncaught error was raised')

        # Make sure that the main loop still runs
        dp.remove_handler(handler)
        dp.add_handler(MessageHandler(Filters.all, self.callback_increase_count, run_async=True))
        dp.update_queue.put(self.message_update)
        sleep(0.1)
        assert self.count == 1

    def test_error_in_handler(self, dp):
        dp.add_handler(MessageHandler(Filters.all, self.callback_raise_error))
        dp.add_error_handler(self.error_handler_context)

        dp.update_queue.put(self.message_update)
        sleep(0.1)
        assert self.received == self.message_update.message.text

    def test_add_remove_handler(self, dp):
        handler = MessageHandler(Filters.all, self.callback_increase_count)
        dp.add_handler(handler)
        dp.update_queue.put(self.message_update)
        sleep(0.1)
        assert self.count == 1
        dp.remove_handler(handler)
        dp.update_queue.put(self.message_update)
        assert self.count == 1

    def test_add_remove_handler_non_default_group(self, dp):
        handler = MessageHandler(Filters.all, self.callback_increase_count)
        dp.add_handler(handler, group=2)
        with pytest.raises(KeyError):
            dp.remove_handler(handler)
        dp.remove_handler(handler, group=2)

    def test_error_start_twice(self, dp):
        assert dp.running
        dp.start()

    def test_handler_order_in_group(self, dp):
        dp.add_handler(MessageHandler(Filters.photo, self.callback_set_count(1)))
        dp.add_handler(MessageHandler(Filters.all, self.callback_set_count(2)))
        dp.add_handler(MessageHandler(Filters.text, self.callback_set_count(3)))
        dp.update_queue.put(self.message_update)
        sleep(0.1)
        assert self.count == 2

    def test_groups(self, dp):
        dp.add_handler(MessageHandler(Filters.all, self.callback_increase_count))
        dp.add_handler(MessageHandler(Filters.all, self.callback_increase_count), group=2)
        dp.add_handler(MessageHandler(Filters.all, self.callback_increase_count), group=-1)

        dp.update_queue.put(self.message_update)
        sleep(0.1)
        assert self.count == 3

    def test_add_handler_errors(self, dp):
        handler = 'not a handler'
        with pytest.raises(TypeError, match='handler is not an instance of'):
            dp.add_handler(handler)

        handler = MessageHandler(Filters.photo, self.callback_set_count(1))
        with pytest.raises(TypeError, match='group is not int'):
            dp.add_handler(handler, 'one')

    def test_flow_stop(self, dp, bot):
        passed = []

        def start1(b, u):
            passed.append('start1')
            raise DispatcherHandlerStop

        def start2(b, u):
            passed.append('start2')

        def start3(b, u):
            passed.append('start3')

        def error(b, u, e):
            passed.append('error')
            passed.append(e)

        update = Update(
            1,
            message=Message(
                1,
                None,
                None,
                None,
                text='/start',
                entities=[
                    MessageEntity(type=MessageEntity.BOT_COMMAND, offset=0, length=len('/start'))
                ],
                bot=bot,
            ),
        )

        # If Stop raised handlers in other groups should not be called.
        passed = []
        dp.add_handler(CommandHandler('start', start1), 1)
        dp.add_handler(CommandHandler('start', start3), 1)
        dp.add_handler(CommandHandler('start', start2), 2)
        dp.process_update(update)
        assert passed == ['start1']

    def test_exception_in_handler(self, dp, bot):
        passed = []
        err = Exception('General exception')

        def start1(u, c):
            passed.append('start1')
            raise err

        def start2(u, c):
            passed.append('start2')

        def start3(u, c):
            passed.append('start3')

        def error(u, c):
            passed.append('error')
            passed.append(c.error)

        update = Update(
            1,
            message=Message(
                1,
                None,
                None,
                None,
                text='/start',
                entities=[
                    MessageEntity(type=MessageEntity.BOT_COMMAND, offset=0, length=len('/start'))
                ],
                bot=bot,
            ),
        )

        # If an unhandled exception was caught, no further handlers from the same group should be
        # called. Also, the error handler should be called and receive the exception
        passed = []
        dp.add_handler(CommandHandler('start', start1), 1)
        dp.add_handler(CommandHandler('start', start2), 1)
        dp.add_handler(CommandHandler('start', start3), 2)
        dp.add_error_handler(error)
        dp.process_update(update)
        assert passed == ['start1', 'error', err, 'start3']

    def test_telegram_error_in_handler(self, dp, bot):
        passed = []
        err = TelegramError('Telegram error')

        def start1(u, c):
            passed.append('start1')
            raise err

        def start2(u, c):
            passed.append('start2')

        def start3(u, c):
            passed.append('start3')

        def error(u, c):
            passed.append('error')
            passed.append(c.error)

        update = Update(
            1,
            message=Message(
                1,
                None,
                None,
                None,
                text='/start',
                entities=[
                    MessageEntity(type=MessageEntity.BOT_COMMAND, offset=0, length=len('/start'))
                ],
                bot=bot,
            ),
        )

        # If a TelegramException was caught, an error handler should be called and no further
        # handlers from the same group should be called.
        dp.add_handler(CommandHandler('start', start1), 1)
        dp.add_handler(CommandHandler('start', start2), 1)
        dp.add_handler(CommandHandler('start', start3), 2)
        dp.add_error_handler(error)
        dp.process_update(update)
        assert passed == ['start1', 'error', err, 'start3']
        assert passed[2] is err

    def test_error_while_saving_chat_data(self, bot):
        increment = []

        class OwnPersistence(BasePersistence):
            def get_callback_data(self):
                return None

            def update_callback_data(self, data):
                raise Exception

            def get_bot_data(self):
                return {}

            def update_bot_data(self, data):
                raise Exception

            def get_chat_data(self):
                return defaultdict(dict)

            def update_chat_data(self, chat_id, data):
                raise Exception

            def get_user_data(self):
                return defaultdict(dict)

            def update_user_data(self, user_id, data):
                raise Exception

            def get_conversations(self, name):
                pass

            def update_conversation(self, name, key, new_state):
                pass

            def refresh_user_data(self, user_id, user_data):
                pass

            def refresh_chat_data(self, chat_id, chat_data):
                pass

            def refresh_bot_data(self, bot_data):
                pass

            def flush(self):
                pass

        def start1(u, c):
            pass

        def error(u, c):
            increment.append("error")

        # If updating a user_data or chat_data from a persistence object throws an error,
        # the error handler should catch it

        update = Update(
            1,
            message=Message(
                1,
                None,
                Chat(1, "lala"),
                from_user=User(1, "Test", False),
                text='/start',
                entities=[
                    MessageEntity(type=MessageEntity.BOT_COMMAND, offset=0, length=len('/start'))
                ],
                bot=bot,
            ),
        )
        my_persistence = OwnPersistence()
        dp = Dispatcher(bot, None, persistence=my_persistence)
        dp.add_handler(CommandHandler('start', start1))
        dp.add_error_handler(error)
        dp.process_update(update)
        assert increment == ["error", "error", "error", "error"]

    def test_flow_stop_in_error_handler(self, dp, bot):
        passed = []
        err = TelegramError('Telegram error')

        def start1(u, c):
            passed.append('start1')
            raise err

        def start2(u, c):
            passed.append('start2')

        def start3(u, c):
            passed.append('start3')

        def error(u, c):
            passed.append('error')
            passed.append(c.error)
            raise DispatcherHandlerStop

        update = Update(
            1,
            message=Message(
                1,
                None,
                None,
                None,
                text='/start',
                entities=[
                    MessageEntity(type=MessageEntity.BOT_COMMAND, offset=0, length=len('/start'))
                ],
                bot=bot,
            ),
        )

        # If a TelegramException was caught, an error handler should be called and no further
        # handlers from the same group should be called.
        dp.add_handler(CommandHandler('start', start1), 1)
        dp.add_handler(CommandHandler('start', start2), 1)
        dp.add_handler(CommandHandler('start', start3), 2)
        dp.add_error_handler(error)
        dp.process_update(update)
        assert passed == ['start1', 'error', err]
        assert passed[2] is err

    def test_sensible_worker_thread_names(self, dp2):
        thread_names = [thread.name for thread in dp2._Dispatcher__async_threads]
        for thread_name in thread_names:
            assert thread_name.startswith(f"Bot:{dp2.bot.id}:worker:")

    def test_error_while_persisting(self, dp, monkeypatch):
        class OwnPersistence(BasePersistence):
            def update(self, data):
                raise Exception('PersistenceError')

            def update_callback_data(self, data):
                self.update(data)

            def update_bot_data(self, data):
                self.update(data)

            def update_chat_data(self, chat_id, data):
                self.update(data)

            def update_user_data(self, user_id, data):
                self.update(data)

            def get_chat_data(self):
                pass

            def get_bot_data(self):
                pass

            def get_user_data(self):
                pass

            def get_callback_data(self):
                pass

            def get_conversations(self, name):
                pass

            def update_conversation(self, name, key, new_state):
                pass

            def refresh_bot_data(self, bot_data):
                pass

            def refresh_user_data(self, user_id, user_data):
                pass

            def refresh_chat_data(self, chat_id, chat_data):
                pass

            def flush(self):
                pass

        def callback(update, context):
            pass

        test_flag = False

        def error(update, context):
            nonlocal test_flag
            test_flag = str(context.error) == 'PersistenceError'
            raise Exception('ErrorHandlingError')

        def logger(message):
            assert 'uncaught error was raised while handling' in message

        update = Update(
            1, message=Message(1, None, Chat(1, ''), from_user=User(1, '', False), text='Text')
        )
        handler = MessageHandler(Filters.all, callback)
        dp.add_handler(handler)
        dp.add_error_handler(error)
        monkeypatch.setattr(dp.logger, 'exception', logger)

        dp.persistence = OwnPersistence()
        dp.process_update(update)
        assert test_flag

    def test_persisting_no_user_no_chat(self, dp):
        class OwnPersistence(BasePersistence):
            def __init__(self):
                super().__init__()
                self.test_flag_bot_data = False
                self.test_flag_chat_data = False
                self.test_flag_user_data = False

            def update_bot_data(self, data):
                self.test_flag_bot_data = True

            def update_chat_data(self, chat_id, data):
                self.test_flag_chat_data = True

            def update_user_data(self, user_id, data):
                self.test_flag_user_data = True

            def update_conversation(self, name, key, new_state):
                pass

            def get_conversations(self, name):
                pass

            def get_user_data(self):
                pass

            def get_bot_data(self):
                pass

            def get_chat_data(self):
                pass

            def refresh_bot_data(self, bot_data):
                pass

            def refresh_user_data(self, user_id, user_data):
                pass

            def refresh_chat_data(self, chat_id, chat_data):
                pass

            def get_callback_data(self):
                pass

            def update_callback_data(self, data):
                pass

            def flush(self):
                pass

        def callback(update, context):
            pass

        handler = MessageHandler(Filters.all, callback)
        dp.add_handler(handler)
        dp.persistence = OwnPersistence()

        update = Update(
            1, message=Message(1, None, None, from_user=User(1, '', False), text='Text')
        )
        dp.process_update(update)
        assert dp.persistence.test_flag_bot_data
        assert dp.persistence.test_flag_user_data
        assert not dp.persistence.test_flag_chat_data

        dp.persistence.test_flag_bot_data = False
        dp.persistence.test_flag_user_data = False
        dp.persistence.test_flag_chat_data = False
        update = Update(1, message=Message(1, None, Chat(1, ''), from_user=None, text='Text'))
        dp.process_update(update)
        assert dp.persistence.test_flag_bot_data
        assert not dp.persistence.test_flag_user_data
        assert dp.persistence.test_flag_chat_data

    def test_update_persistence_once_per_update(self, monkeypatch, dp):
        def update_persistence(*args, **kwargs):
            self.count += 1

        def dummy_callback(*args):
            pass

        monkeypatch.setattr(dp, 'update_persistence', update_persistence)

        for group in range(5):
            dp.add_handler(MessageHandler(Filters.text, dummy_callback), group=group)

        update = Update(1, message=Message(1, None, Chat(1, ''), from_user=None, text=None))
        dp.process_update(update)
        assert self.count == 0

        update = Update(1, message=Message(1, None, Chat(1, ''), from_user=None, text='text'))
        dp.process_update(update)
        assert self.count == 1

    def test_update_persistence_all_async(self, monkeypatch, dp):
        def update_persistence(*args, **kwargs):
            self.count += 1

        def dummy_callback(*args, **kwargs):
            pass

        monkeypatch.setattr(dp, 'update_persistence', update_persistence)
        monkeypatch.setattr(dp, 'run_async', dummy_callback)

        for group in range(5):
            dp.add_handler(
                MessageHandler(Filters.text, dummy_callback, run_async=True), group=group
            )

        update = Update(1, message=Message(1, None, Chat(1, ''), from_user=None, text='Text'))
        dp.process_update(update)
        assert self.count == 0

        dp.bot.defaults = Defaults(run_async=True)
        try:
            for group in range(5):
                dp.add_handler(MessageHandler(Filters.text, dummy_callback), group=group)

            update = Update(1, message=Message(1, None, Chat(1, ''), from_user=None, text='Text'))
            dp.process_update(update)
            assert self.count == 0
        finally:
            dp.bot.defaults = None

    @pytest.mark.parametrize('run_async', [DEFAULT_FALSE, False])
    def test_update_persistence_one_sync(self, monkeypatch, dp, run_async):
        def update_persistence(*args, **kwargs):
            self.count += 1

        def dummy_callback(*args, **kwargs):
            pass

        monkeypatch.setattr(dp, 'update_persistence', update_persistence)
        monkeypatch.setattr(dp, 'run_async', dummy_callback)

        for group in range(5):
            dp.add_handler(
                MessageHandler(Filters.text, dummy_callback, run_async=True), group=group
            )
        dp.add_handler(MessageHandler(Filters.text, dummy_callback, run_async=run_async), group=5)

        update = Update(1, message=Message(1, None, Chat(1, ''), from_user=None, text='Text'))
        dp.process_update(update)
        assert self.count == 1

    @pytest.mark.parametrize('run_async,expected', [(DEFAULT_FALSE, 1), (False, 1), (True, 0)])
    def test_update_persistence_defaults_async(self, monkeypatch, dp, run_async, expected):
        def update_persistence(*args, **kwargs):
            self.count += 1

        def dummy_callback(*args, **kwargs):
            pass

        monkeypatch.setattr(dp, 'update_persistence', update_persistence)
        monkeypatch.setattr(dp, 'run_async', dummy_callback)
        dp.bot.defaults = Defaults(run_async=run_async)

        try:
            for group in range(5):
                dp.add_handler(MessageHandler(Filters.text, dummy_callback), group=group)

            update = Update(1, message=Message(1, None, Chat(1, ''), from_user=None, text='Text'))
            dp.process_update(update)
            assert self.count == expected
        finally:
            dp.bot.defaults = None

    def test_custom_context_init(self, bot):
        cc = ContextTypes(
            context=CustomContext,
            user_data=int,
            chat_data=float,
            bot_data=complex,
        )

        dispatcher = Dispatcher(bot, Queue(), context_types=cc)

        assert isinstance(dispatcher.user_data[1], int)
        assert isinstance(dispatcher.chat_data[1], float)
        assert isinstance(dispatcher.bot_data, complex)

    def test_custom_context_error_handler(self, bot):
        def error_handler(_, context):
            self.received = (
                type(context),
                type(context.user_data),
                type(context.chat_data),
                type(context.bot_data),
            )

        dispatcher = Dispatcher(
            bot,
            Queue(),
            context_types=ContextTypes(
                context=CustomContext, bot_data=int, user_data=float, chat_data=complex
            ),
        )
        dispatcher.add_error_handler(error_handler)
        dispatcher.add_handler(MessageHandler(Filters.all, self.callback_raise_error))

        dispatcher.process_update(self.message_update)
        sleep(0.1)
        assert self.received == (CustomContext, float, complex, int)

    def test_custom_context_handler_callback(self, bot):
        def callback(_, context):
            self.received = (
                type(context),
                type(context.user_data),
                type(context.chat_data),
                type(context.bot_data),
            )

        dispatcher = Dispatcher(
            bot,
            Queue(),
            context_types=ContextTypes(
                context=CustomContext, bot_data=int, user_data=float, chat_data=complex
            ),
        )
        dispatcher.add_handler(MessageHandler(Filters.all, callback))

        dispatcher.process_update(self.message_update)
        sleep(0.1)
        assert self.received == (CustomContext, float, complex, int)<|MERGE_RESOLUTION|>--- conflicted
+++ resolved
@@ -64,30 +64,6 @@
             at = f"_Dispatcher{at}" if at.startswith('__') and not at.endswith('__') else at
             assert getattr(dp2, at, 'err') != 'err', f"got extra slot '{at}'"
         assert len(mro_slots(dp2)) == len(set(mro_slots(dp2))), "duplicate slot"
-<<<<<<< HEAD
-        dp2.custom, dp2.running = 'should give warning', dp2.running
-        assert len(recwarn) == 1 and 'custom' in str(recwarn[0].message), recwarn.list
-
-        class CustomDispatcher(Dispatcher):
-            pass  # Tests that setting custom attrs of Dispatcher subclass doesn't raise warning
-
-        a = CustomDispatcher(
-            bot=None,
-            update_queue=None,
-            workers=None,
-            exception_event=None,
-            job_queue=None,
-            persistence=None,
-            context_types=None,
-            builder_flag=True,
-        )
-        a.my_custom = 'no error!'
-        assert len(recwarn) == 1
-
-        dp2.__setattr__('__test', 'mangled success')
-        assert getattr(dp2, '_Dispatcher__test', 'e') == 'mangled success', "mangling failed"
-=======
->>>>>>> 48698ea4
 
     @pytest.fixture(autouse=True, name='reset')
     def reset_fixture(self):
@@ -129,11 +105,7 @@
             self.received = context.error.message
 
     def test_less_than_one_worker_warning(self, dp, recwarn):
-<<<<<<< HEAD
         DispatcherBuilder().bot(dp.bot).workers(0).build()
-=======
-        Dispatcher(dp.bot, dp.update_queue, job_queue=dp.job_queue, workers=0)
->>>>>>> 48698ea4
         assert len(recwarn) == 1
         assert (
             str(recwarn[0].message)
