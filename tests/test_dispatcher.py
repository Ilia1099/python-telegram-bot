#!/usr/bin/env python
#
# A library that provides a Python interface to the Telegram Bot API
# Copyright (C) 2015-2021
# Leandro Toledo de Souza <devs@python-telegram-bot.org>
#
# This program is free software: you can redistribute it and/or modify
# it under the terms of the GNU Lesser Public License as published by
# the Free Software Foundation, either version 3 of the License, or
# (at your option) any later version.
#
# This program is distributed in the hope that it will be useful,
# but WITHOUT ANY WARRANTY; without even the implied warranty of
# MERCHANTABILITY or FITNESS FOR A PARTICULAR PURPOSE.  See the
# GNU Lesser Public License for more details.
#
# You should have received a copy of the GNU Lesser Public License
# along with this program.  If not, see [http://www.gnu.org/licenses/].
import logging
from queue import Queue
from threading import current_thread
from time import sleep

import pytest

from telegram import TelegramError, Message, User, Chat, Update, Bot, MessageEntity
from telegram.ext import (
    MessageHandler,
    Filters,
    Defaults,
    CommandHandler,
    CallbackContext,
    JobQueue,
    BasePersistence,
    ContextTypes,
)
from telegram.ext import PersistenceInput
from telegram.ext.dispatcher import Dispatcher, DispatcherHandlerStop
from telegram.utils.helpers import DEFAULT_FALSE
from tests.conftest import create_dp
from collections import defaultdict


@pytest.fixture(scope='function')
def dp2(bot):
    yield from create_dp(bot)


class CustomContext(CallbackContext):
    pass


class TestDispatcher:
    message_update = Update(
        1, message=Message(1, None, Chat(1, ''), from_user=User(1, '', False), text='Text')
    )
    received = None
    count = 0

    def test_slot_behaviour(self, dp2, mro_slots):
        for at in dp2.__slots__:
            at = f"_Dispatcher{at}" if at.startswith('__') and not at.endswith('__') else at
            assert getattr(dp2, at, 'err') != 'err', f"got extra slot '{at}'"
        assert len(mro_slots(dp2)) == len(set(mro_slots(dp2))), "duplicate slot"

    @pytest.fixture(autouse=True, name='reset')
    def reset_fixture(self):
        self.reset()

    def reset(self):
        self.received = None
        self.count = 0

    def error_handler_context(self, update, context):
        self.received = context.error.message

    def error_handler_raise_error(self, update, context):
        raise Exception('Failing bigly')

    def callback_increase_count(self, update, context):
        self.count += 1

    def callback_set_count(self, count):
        def callback(bot, update):
            self.count = count

        return callback

    def callback_raise_error(self, update, context):
        raise TelegramError(update.message.text)

    def callback_received(self, update, context):
        self.received = update.message

    def callback_context(self, update, context):
        if (
            isinstance(context, CallbackContext)
            and isinstance(context.bot, Bot)
            and isinstance(context.update_queue, Queue)
            and isinstance(context.job_queue, JobQueue)
            and isinstance(context.error, TelegramError)
        ):
            self.received = context.error.message

    def test_less_than_one_worker_warning(self, dp, recwarn):
        Dispatcher(dp.bot, dp.update_queue, job_queue=dp.job_queue, workers=0)
        assert len(recwarn) == 1
        assert (
            str(recwarn[0].message)
            == 'Asynchronous callbacks can not be processed without at least one worker thread.'
        )

    def test_one_context_per_update(self, dp):
        def one(update, context):
            if update.message.text == 'test':
                context.my_flag = True

        def two(update, context):
            if update.message.text == 'test':
                if not hasattr(context, 'my_flag'):
                    pytest.fail()
            else:
                if hasattr(context, 'my_flag'):
                    pytest.fail()

        dp.add_handler(MessageHandler(Filters.regex('test'), one), group=1)
        dp.add_handler(MessageHandler(None, two), group=2)
        u = Update(1, Message(1, None, None, None, text='test'))
        dp.process_update(u)
        u.message.text = 'something'
        dp.process_update(u)

    def test_error_handler(self, dp):
        dp.add_error_handler(self.error_handler_context)
        error = TelegramError('Unauthorized.')
        dp.update_queue.put(error)
        sleep(0.1)
        assert self.received == 'Unauthorized.'

        # Remove handler
        dp.remove_error_handler(self.error_handler_context)
        self.reset()

        dp.update_queue.put(error)
        sleep(0.1)
        assert self.received is None

    def test_double_add_error_handler(self, dp, caplog):
        dp.add_error_handler(self.error_handler_context)
        with caplog.at_level(logging.DEBUG):
            dp.add_error_handler(self.error_handler_context)
            assert len(caplog.records) == 1
            assert caplog.records[-1].getMessage().startswith('The callback is already registered')

    def test_construction_with_bad_persistence(self, caplog, bot):
        class my_per:
            def __init__(self):
                self.store_data = PersistenceInput(False, False, False, False)

        with pytest.raises(
            TypeError, match='persistence must be based on telegram.ext.BasePersistence'
        ):
            Dispatcher(bot, None, persistence=my_per())

    def test_error_handler_that_raises_errors(self, dp):
        """
        Make sure that errors raised in error handlers don't break the main loop of the dispatcher
        """
        handler_raise_error = MessageHandler(Filters.all, self.callback_raise_error)
        handler_increase_count = MessageHandler(Filters.all, self.callback_increase_count)
        error = TelegramError('Unauthorized.')

        dp.add_error_handler(self.error_handler_raise_error)

        # From errors caused by handlers
        dp.add_handler(handler_raise_error)
        dp.update_queue.put(self.message_update)
        sleep(0.1)

        # From errors in the update_queue
        dp.remove_handler(handler_raise_error)
        dp.add_handler(handler_increase_count)
        dp.update_queue.put(error)
        dp.update_queue.put(self.message_update)
        sleep(0.1)

        assert self.count == 1

    @pytest.mark.parametrize(['run_async', 'expected_output'], [(True, 5), (False, 0)])
    def test_default_run_async_error_handler(self, dp, monkeypatch, run_async, expected_output):
        def mock_async_err_handler(*args, **kwargs):
            self.count = 5

        # set defaults value to dp.bot
        dp.bot.defaults = Defaults(run_async=run_async)
        try:
            dp.add_handler(MessageHandler(Filters.all, self.callback_raise_error))
            dp.add_error_handler(self.error_handler_context)

            monkeypatch.setattr(dp, 'run_async', mock_async_err_handler)
            dp.process_update(self.message_update)

            assert self.count == expected_output

        finally:
            # reset dp.bot.defaults values
            dp.bot.defaults = None

    @pytest.mark.parametrize(
        ['run_async', 'expected_output'], [(True, 'running async'), (False, None)]
    )
    def test_default_run_async(self, monkeypatch, dp, run_async, expected_output):
        def mock_run_async(*args, **kwargs):
            self.received = 'running async'

        # set defaults value to dp.bot
        dp.bot.defaults = Defaults(run_async=run_async)
        try:
            dp.add_handler(MessageHandler(Filters.all, lambda u, c: None))
            monkeypatch.setattr(dp, 'run_async', mock_run_async)
            dp.process_update(self.message_update)
            assert self.received == expected_output

        finally:
            # reset defaults value
            dp.bot.defaults = None

    def test_run_async_multiple(self, bot, dp, dp2):
        def get_dispatcher_name(q):
            q.put(current_thread().name)

        q1 = Queue()
        q2 = Queue()

        dp.run_async(get_dispatcher_name, q1)
        dp2.run_async(get_dispatcher_name, q2)

        sleep(0.1)

        name1 = q1.get()
        name2 = q2.get()

        assert name1 != name2

    def test_async_raises_dispatcher_handler_stop(self, dp, caplog):
        def callback(update, context):
            raise DispatcherHandlerStop()

        dp.add_handler(MessageHandler(Filters.all, callback, run_async=True))

        with caplog.at_level(logging.WARNING):
            dp.update_queue.put(self.message_update)
            sleep(0.1)
            assert len(caplog.records) == 1
            assert (
                caplog.records[-1]
                .getMessage()
                .startswith('DispatcherHandlerStop is not supported with async functions')
            )

    def test_add_async_handler(self, dp):
        dp.add_handler(
            MessageHandler(
                Filters.all,
                self.callback_received,
                run_async=True,
            )
        )

        dp.update_queue.put(self.message_update)
        sleep(0.1)
        assert self.received == self.message_update.message

    def test_run_async_no_error_handler(self, dp, caplog):
        def func():
            raise RuntimeError('Async Error')

        with caplog.at_level(logging.ERROR):
            dp.run_async(func)
            sleep(0.1)
            assert len(caplog.records) == 1
            assert caplog.records[-1].getMessage().startswith('No error handlers are registered')

    def test_async_handler_async_error_handler_context(self, dp):
        dp.add_handler(MessageHandler(Filters.all, self.callback_raise_error, run_async=True))
        dp.add_error_handler(self.error_handler_context, run_async=True)

        dp.update_queue.put(self.message_update)
        sleep(2)
        assert self.received == self.message_update.message.text

    def test_async_handler_error_handler_that_raises_error(self, dp, caplog):
        handler = MessageHandler(Filters.all, self.callback_raise_error, run_async=True)
        dp.add_handler(handler)
        dp.add_error_handler(self.error_handler_raise_error, run_async=False)

        with caplog.at_level(logging.ERROR):
            dp.update_queue.put(self.message_update)
            sleep(0.1)
            assert len(caplog.records) == 1
            assert (
                caplog.records[-1].getMessage().startswith('An error was raised and an uncaught')
            )

        # Make sure that the main loop still runs
        dp.remove_handler(handler)
        dp.add_handler(MessageHandler(Filters.all, self.callback_increase_count, run_async=True))
        dp.update_queue.put(self.message_update)
        sleep(0.1)
        assert self.count == 1

    def test_async_handler_async_error_handler_that_raises_error(self, dp, caplog):
        handler = MessageHandler(Filters.all, self.callback_raise_error, run_async=True)
        dp.add_handler(handler)
        dp.add_error_handler(self.error_handler_raise_error, run_async=True)

        with caplog.at_level(logging.ERROR):
            dp.update_queue.put(self.message_update)
            sleep(0.1)
            assert len(caplog.records) == 1
            assert (
                caplog.records[-1].getMessage().startswith('An error was raised and an uncaught')
            )

        # Make sure that the main loop still runs
        dp.remove_handler(handler)
        dp.add_handler(MessageHandler(Filters.all, self.callback_increase_count, run_async=True))
        dp.update_queue.put(self.message_update)
        sleep(0.1)
        assert self.count == 1

    def test_error_in_handler(self, dp):
        dp.add_handler(MessageHandler(Filters.all, self.callback_raise_error))
        dp.add_error_handler(self.error_handler_context)

        dp.update_queue.put(self.message_update)
        sleep(0.1)
        assert self.received == self.message_update.message.text

    def test_add_remove_handler(self, dp):
        handler = MessageHandler(Filters.all, self.callback_increase_count)
        dp.add_handler(handler)
        dp.update_queue.put(self.message_update)
        sleep(0.1)
        assert self.count == 1
        dp.remove_handler(handler)
        dp.update_queue.put(self.message_update)
        assert self.count == 1

    def test_add_remove_handler_non_default_group(self, dp):
        handler = MessageHandler(Filters.all, self.callback_increase_count)
        dp.add_handler(handler, group=2)
        with pytest.raises(KeyError):
            dp.remove_handler(handler)
        dp.remove_handler(handler, group=2)

    def test_error_start_twice(self, dp):
        assert dp.running
        dp.start()

    def test_handler_order_in_group(self, dp):
        dp.add_handler(MessageHandler(Filters.photo, self.callback_set_count(1)))
        dp.add_handler(MessageHandler(Filters.all, self.callback_set_count(2)))
        dp.add_handler(MessageHandler(Filters.text, self.callback_set_count(3)))
        dp.update_queue.put(self.message_update)
        sleep(0.1)
        assert self.count == 2

    def test_groups(self, dp):
        dp.add_handler(MessageHandler(Filters.all, self.callback_increase_count))
        dp.add_handler(MessageHandler(Filters.all, self.callback_increase_count), group=2)
        dp.add_handler(MessageHandler(Filters.all, self.callback_increase_count), group=-1)

        dp.update_queue.put(self.message_update)
        sleep(0.1)
        assert self.count == 3

    def test_add_handler_errors(self, dp):
        handler = 'not a handler'
        with pytest.raises(TypeError, match='handler is not an instance of'):
            dp.add_handler(handler)

        handler = MessageHandler(Filters.photo, self.callback_set_count(1))
        with pytest.raises(TypeError, match='group is not int'):
            dp.add_handler(handler, 'one')

    def test_flow_stop(self, dp, bot):
        passed = []

        def start1(b, u):
            passed.append('start1')
            raise DispatcherHandlerStop

        def start2(b, u):
            passed.append('start2')

        def start3(b, u):
            passed.append('start3')

        def error(b, u, e):
            passed.append('error')
            passed.append(e)

        update = Update(
            1,
            message=Message(
                1,
                None,
                None,
                None,
                text='/start',
                entities=[
                    MessageEntity(type=MessageEntity.BOT_COMMAND, offset=0, length=len('/start'))
                ],
                bot=bot,
            ),
        )

        # If Stop raised handlers in other groups should not be called.
        passed = []
        dp.add_handler(CommandHandler('start', start1), 1)
        dp.add_handler(CommandHandler('start', start3), 1)
        dp.add_handler(CommandHandler('start', start2), 2)
        dp.process_update(update)
        assert passed == ['start1']

    def test_exception_in_handler(self, dp, bot):
        passed = []
        err = Exception('General exception')

        def start1(u, c):
            passed.append('start1')
            raise err

        def start2(u, c):
            passed.append('start2')

        def start3(u, c):
            passed.append('start3')

        def error(u, c):
            passed.append('error')
            passed.append(c.error)

        update = Update(
            1,
            message=Message(
                1,
                None,
                None,
                None,
                text='/start',
                entities=[
                    MessageEntity(type=MessageEntity.BOT_COMMAND, offset=0, length=len('/start'))
                ],
                bot=bot,
            ),
        )

        # If an unhandled exception was caught, no further handlers from the same group should be
        # called. Also, the error handler should be called and receive the exception
        passed = []
        dp.add_handler(CommandHandler('start', start1), 1)
        dp.add_handler(CommandHandler('start', start2), 1)
        dp.add_handler(CommandHandler('start', start3), 2)
        dp.add_error_handler(error)
        dp.process_update(update)
        assert passed == ['start1', 'error', err, 'start3']

    def test_telegram_error_in_handler(self, dp, bot):
        passed = []
        err = TelegramError('Telegram error')

        def start1(u, c):
            passed.append('start1')
            raise err

        def start2(u, c):
            passed.append('start2')

        def start3(u, c):
            passed.append('start3')

        def error(u, c):
            passed.append('error')
            passed.append(c.error)

        update = Update(
            1,
            message=Message(
                1,
                None,
                None,
                None,
                text='/start',
                entities=[
                    MessageEntity(type=MessageEntity.BOT_COMMAND, offset=0, length=len('/start'))
                ],
                bot=bot,
            ),
        )

        # If a TelegramException was caught, an error handler should be called and no further
        # handlers from the same group should be called.
        dp.add_handler(CommandHandler('start', start1), 1)
        dp.add_handler(CommandHandler('start', start2), 1)
        dp.add_handler(CommandHandler('start', start3), 2)
        dp.add_error_handler(error)
        dp.process_update(update)
        assert passed == ['start1', 'error', err, 'start3']
        assert passed[2] is err

    def test_error_while_saving_chat_data(self, bot):
        increment = []

        class OwnPersistence(BasePersistence):
            def get_callback_data(self):
                return None

            def update_callback_data(self, data):
                raise Exception

            def get_bot_data(self):
                return {}

            def update_bot_data(self, data):
                raise Exception

            def get_chat_data(self):
                return defaultdict(dict)

            def update_chat_data(self, chat_id, data):
                raise Exception

            def get_user_data(self):
                return defaultdict(dict)

            def update_user_data(self, user_id, data):
                raise Exception

            def get_conversations(self, name):
                pass

            def update_conversation(self, name, key, new_state):
                pass

            def refresh_user_data(self, user_id, user_data):
                pass

            def refresh_chat_data(self, chat_id, chat_data):
                pass

            def refresh_bot_data(self, bot_data):
                pass

            def flush(self):
                pass

        def start1(u, c):
            pass

        def error(u, c):
            increment.append("error")

        # If updating a user_data or chat_data from a persistence object throws an error,
        # the error handler should catch it

        update = Update(
            1,
            message=Message(
                1,
                None,
                Chat(1, "lala"),
                from_user=User(1, "Test", False),
                text='/start',
                entities=[
                    MessageEntity(type=MessageEntity.BOT_COMMAND, offset=0, length=len('/start'))
                ],
                bot=bot,
            ),
        )
        my_persistence = OwnPersistence()
        dp = Dispatcher(bot, None, persistence=my_persistence)
        dp.add_handler(CommandHandler('start', start1))
        dp.add_error_handler(error)
        dp.process_update(update)
        assert increment == ["error", "error", "error", "error"]

    def test_flow_stop_in_error_handler(self, dp, bot):
        passed = []
        err = TelegramError('Telegram error')

        def start1(u, c):
            passed.append('start1')
            raise err

        def start2(u, c):
            passed.append('start2')

        def start3(u, c):
            passed.append('start3')

        def error(u, c):
            passed.append('error')
            passed.append(c.error)
            raise DispatcherHandlerStop

        update = Update(
            1,
            message=Message(
                1,
                None,
                None,
                None,
                text='/start',
                entities=[
                    MessageEntity(type=MessageEntity.BOT_COMMAND, offset=0, length=len('/start'))
                ],
                bot=bot,
            ),
        )

        # If a TelegramException was caught, an error handler should be called and no further
        # handlers from the same group should be called.
        dp.add_handler(CommandHandler('start', start1), 1)
        dp.add_handler(CommandHandler('start', start2), 1)
        dp.add_handler(CommandHandler('start', start3), 2)
        dp.add_error_handler(error)
        dp.process_update(update)
        assert passed == ['start1', 'error', err]
        assert passed[2] is err

    def test_sensible_worker_thread_names(self, dp2):
        thread_names = [thread.name for thread in dp2._Dispatcher__async_threads]
        for thread_name in thread_names:
            assert thread_name.startswith(f"Bot:{dp2.bot.id}:worker:")

<<<<<<< HEAD
    def test_error_while_persisting(self, dp, caplog):
=======
    def test_error_while_persisting(self, dp, monkeypatch):
>>>>>>> 930a6157
        class OwnPersistence(BasePersistence):
            def update(self, data):
                raise Exception('PersistenceError')

            def update_callback_data(self, data):
                self.update(data)

            def update_bot_data(self, data):
                self.update(data)

            def update_chat_data(self, chat_id, data):
                self.update(data)

            def update_user_data(self, user_id, data):
                self.update(data)

            def get_chat_data(self):
                pass

            def get_bot_data(self):
                pass

            def get_user_data(self):
                pass

            def get_callback_data(self):
                pass

            def get_conversations(self, name):
                pass

            def update_conversation(self, name, key, new_state):
                pass

            def refresh_bot_data(self, bot_data):
                pass

            def refresh_user_data(self, user_id, user_data):
                pass

            def refresh_chat_data(self, chat_id, chat_data):
                pass

            def flush(self):
                pass

        def callback(update, context):
            pass

        test_flag = []

        def error(update, context):
            nonlocal test_flag
            test_flag.append(str(context.error) == 'PersistenceError')
            raise Exception('ErrorHandlingError')

        update = Update(
            1, message=Message(1, None, Chat(1, ''), from_user=User(1, '', False), text='Text')
        )
        handler = MessageHandler(Filters.all, callback)
        dp.add_handler(handler)
        dp.add_error_handler(error)
<<<<<<< HEAD

        dp.persistence = OwnPersistence()

        with caplog.at_level(logging.ERROR):
            dp.process_update(update)

        assert test_flag == [True, True, True, True]
        assert len(caplog.records) == 4
        for record in caplog.records:
            message = record.getMessage()
            assert message.startswith('An error was raised and an uncaught')
=======
        monkeypatch.setattr(dp.logger, 'exception', logger)

        dp.persistence = OwnPersistence()
        dp.process_update(update)
        assert test_flag
>>>>>>> 930a6157

    def test_persisting_no_user_no_chat(self, dp):
        class OwnPersistence(BasePersistence):
            def __init__(self):
                super().__init__()
                self.test_flag_bot_data = False
                self.test_flag_chat_data = False
                self.test_flag_user_data = False

            def update_bot_data(self, data):
                self.test_flag_bot_data = True

            def update_chat_data(self, chat_id, data):
                self.test_flag_chat_data = True

            def update_user_data(self, user_id, data):
                self.test_flag_user_data = True

            def update_conversation(self, name, key, new_state):
                pass

            def get_conversations(self, name):
                pass

            def get_user_data(self):
                pass

            def get_bot_data(self):
                pass

            def get_chat_data(self):
                pass

            def refresh_bot_data(self, bot_data):
                pass

            def refresh_user_data(self, user_id, user_data):
                pass

            def refresh_chat_data(self, chat_id, chat_data):
                pass

            def get_callback_data(self):
                pass

            def update_callback_data(self, data):
                pass

            def flush(self):
                pass

        def callback(update, context):
            pass

        handler = MessageHandler(Filters.all, callback)
        dp.add_handler(handler)
        dp.persistence = OwnPersistence()

        update = Update(
            1, message=Message(1, None, None, from_user=User(1, '', False), text='Text')
        )
        dp.process_update(update)
        assert dp.persistence.test_flag_bot_data
        assert dp.persistence.test_flag_user_data
        assert not dp.persistence.test_flag_chat_data

        dp.persistence.test_flag_bot_data = False
        dp.persistence.test_flag_user_data = False
        dp.persistence.test_flag_chat_data = False
        update = Update(1, message=Message(1, None, Chat(1, ''), from_user=None, text='Text'))
        dp.process_update(update)
        assert dp.persistence.test_flag_bot_data
        assert not dp.persistence.test_flag_user_data
        assert dp.persistence.test_flag_chat_data

    def test_update_persistence_once_per_update(self, monkeypatch, dp):
        def update_persistence(*args, **kwargs):
            self.count += 1

        def dummy_callback(*args):
            pass

        monkeypatch.setattr(dp, 'update_persistence', update_persistence)

        for group in range(5):
            dp.add_handler(MessageHandler(Filters.text, dummy_callback), group=group)

        update = Update(1, message=Message(1, None, Chat(1, ''), from_user=None, text=None))
        dp.process_update(update)
        assert self.count == 0

        update = Update(1, message=Message(1, None, Chat(1, ''), from_user=None, text='text'))
        dp.process_update(update)
        assert self.count == 1

    def test_update_persistence_all_async(self, monkeypatch, dp):
        def update_persistence(*args, **kwargs):
            self.count += 1

        def dummy_callback(*args, **kwargs):
            pass

        monkeypatch.setattr(dp, 'update_persistence', update_persistence)
        monkeypatch.setattr(dp, 'run_async', dummy_callback)

        for group in range(5):
            dp.add_handler(
                MessageHandler(Filters.text, dummy_callback, run_async=True), group=group
            )

        update = Update(1, message=Message(1, None, Chat(1, ''), from_user=None, text='Text'))
        dp.process_update(update)
        assert self.count == 0

        dp.bot.defaults = Defaults(run_async=True)
        try:
            for group in range(5):
                dp.add_handler(MessageHandler(Filters.text, dummy_callback), group=group)

            update = Update(1, message=Message(1, None, Chat(1, ''), from_user=None, text='Text'))
            dp.process_update(update)
            assert self.count == 0
        finally:
            dp.bot.defaults = None

    @pytest.mark.parametrize('run_async', [DEFAULT_FALSE, False])
    def test_update_persistence_one_sync(self, monkeypatch, dp, run_async):
        def update_persistence(*args, **kwargs):
            self.count += 1

        def dummy_callback(*args, **kwargs):
            pass

        monkeypatch.setattr(dp, 'update_persistence', update_persistence)
        monkeypatch.setattr(dp, 'run_async', dummy_callback)

        for group in range(5):
            dp.add_handler(
                MessageHandler(Filters.text, dummy_callback, run_async=True), group=group
            )
        dp.add_handler(MessageHandler(Filters.text, dummy_callback, run_async=run_async), group=5)

        update = Update(1, message=Message(1, None, Chat(1, ''), from_user=None, text='Text'))
        dp.process_update(update)
        assert self.count == 1

    @pytest.mark.parametrize('run_async,expected', [(DEFAULT_FALSE, 1), (False, 1), (True, 0)])
    def test_update_persistence_defaults_async(self, monkeypatch, dp, run_async, expected):
        def update_persistence(*args, **kwargs):
            self.count += 1

        def dummy_callback(*args, **kwargs):
            pass

        monkeypatch.setattr(dp, 'update_persistence', update_persistence)
        monkeypatch.setattr(dp, 'run_async', dummy_callback)
        dp.bot.defaults = Defaults(run_async=run_async)

        try:
            for group in range(5):
                dp.add_handler(MessageHandler(Filters.text, dummy_callback), group=group)

            update = Update(1, message=Message(1, None, Chat(1, ''), from_user=None, text='Text'))
            dp.process_update(update)
            assert self.count == expected
        finally:
            dp.bot.defaults = None

    def test_custom_context_init(self, bot):
        cc = ContextTypes(
            context=CustomContext,
            user_data=int,
            chat_data=float,
            bot_data=complex,
        )

        dispatcher = Dispatcher(bot, Queue(), context_types=cc)

        assert isinstance(dispatcher.user_data[1], int)
        assert isinstance(dispatcher.chat_data[1], float)
        assert isinstance(dispatcher.bot_data, complex)

    def test_custom_context_error_handler(self, bot):
        def error_handler(_, context):
            self.received = (
                type(context),
                type(context.user_data),
                type(context.chat_data),
                type(context.bot_data),
            )

        dispatcher = Dispatcher(
            bot,
            Queue(),
            context_types=ContextTypes(
                context=CustomContext, bot_data=int, user_data=float, chat_data=complex
            ),
        )
        dispatcher.add_error_handler(error_handler)
        dispatcher.add_handler(MessageHandler(Filters.all, self.callback_raise_error))

        dispatcher.process_update(self.message_update)
        sleep(0.1)
        assert self.received == (CustomContext, float, complex, int)

    def test_custom_context_handler_callback(self, bot):
        def callback(_, context):
            self.received = (
                type(context),
                type(context.user_data),
                type(context.chat_data),
                type(context.bot_data),
            )

        dispatcher = Dispatcher(
            bot,
            Queue(),
            context_types=ContextTypes(
                context=CustomContext, bot_data=int, user_data=float, chat_data=complex
            ),
        )
        dispatcher.add_handler(MessageHandler(Filters.all, callback))

        dispatcher.process_update(self.message_update)
        sleep(0.1)
        assert self.received == (CustomContext, float, complex, int)<|MERGE_RESOLUTION|>--- conflicted
+++ resolved
@@ -298,9 +298,7 @@
             dp.update_queue.put(self.message_update)
             sleep(0.1)
             assert len(caplog.records) == 1
-            assert (
-                caplog.records[-1].getMessage().startswith('An error was raised and an uncaught')
-            )
+            assert caplog.records[-1].getMessage().startswith('An uncaught error was raised')
 
         # Make sure that the main loop still runs
         dp.remove_handler(handler)
@@ -318,9 +316,7 @@
             dp.update_queue.put(self.message_update)
             sleep(0.1)
             assert len(caplog.records) == 1
-            assert (
-                caplog.records[-1].getMessage().startswith('An error was raised and an uncaught')
-            )
+            assert caplog.records[-1].getMessage().startswith('An uncaught error was raised')
 
         # Make sure that the main loop still runs
         dp.remove_handler(handler)
@@ -635,11 +631,7 @@
         for thread_name in thread_names:
             assert thread_name.startswith(f"Bot:{dp2.bot.id}:worker:")
 
-<<<<<<< HEAD
-    def test_error_while_persisting(self, dp, caplog):
-=======
     def test_error_while_persisting(self, dp, monkeypatch):
->>>>>>> 930a6157
         class OwnPersistence(BasePersistence):
             def update(self, data):
                 raise Exception('PersistenceError')
@@ -689,12 +681,15 @@
         def callback(update, context):
             pass
 
-        test_flag = []
+        test_flag = False
 
         def error(update, context):
             nonlocal test_flag
-            test_flag.append(str(context.error) == 'PersistenceError')
+            test_flag = str(context.error) == 'PersistenceError'
             raise Exception('ErrorHandlingError')
+
+        def logger(message):
+            assert 'uncaught error was raised while handling' in message
 
         update = Update(
             1, message=Message(1, None, Chat(1, ''), from_user=User(1, '', False), text='Text')
@@ -702,25 +697,11 @@
         handler = MessageHandler(Filters.all, callback)
         dp.add_handler(handler)
         dp.add_error_handler(error)
-<<<<<<< HEAD
+        monkeypatch.setattr(dp.logger, 'exception', logger)
 
         dp.persistence = OwnPersistence()
-
-        with caplog.at_level(logging.ERROR):
-            dp.process_update(update)
-
-        assert test_flag == [True, True, True, True]
-        assert len(caplog.records) == 4
-        for record in caplog.records:
-            message = record.getMessage()
-            assert message.startswith('An error was raised and an uncaught')
-=======
-        monkeypatch.setattr(dp.logger, 'exception', logger)
-
-        dp.persistence = OwnPersistence()
         dp.process_update(update)
         assert test_flag
->>>>>>> 930a6157
 
     def test_persisting_no_user_no_chat(self, dp):
         class OwnPersistence(BasePersistence):
