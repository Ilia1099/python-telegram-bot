--- conflicted
+++ resolved
@@ -188,12 +188,6 @@
     def testInvalidToken3(self):
         self._test_invalid_token('12:')
 
-<<<<<<< HEAD
-=======
-    # def testInvalidToken4(self):
-    #     self._test_invalid_token('1234:abcd1234\n')
-
->>>>>>> d90b0f49
     def testUnauthToken(self):
         with self.assertRaisesRegexp(telegram.error.Unauthorized, 'Unauthorized'):
             bot = telegram.Bot('1234:abcd1234')
@@ -211,6 +205,9 @@
     @timeout(10)
     def testLeaveChat(self):
         with self.assertRaisesRegexp(telegram.error.BadRequest, 'Chat not found'):
+            chat = self._bot.leaveChat(-123456)
+
+        with self.assertRaisesRegexp(telegram.error.NetworkError, 'Chat not found'):
             chat = self._bot.leaveChat(-123456)
 
     @flaky(3, 1)
