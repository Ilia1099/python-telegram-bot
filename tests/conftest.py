#!/usr/bin/env python
#
# A library that provides a Python interface to the Telegram Bot API
# Copyright (C) 2015-2021
# Leandro Toledo de Souza <devs@python-telegram-bot.org>
#
# This program is free software: you can redistribute it and/or modify
# it under the terms of the GNU Lesser Public License as published by
# the Free Software Foundation, either version 3 of the License, or
# (at your option) any later version.
#
# This program is distributed in the hope that it will be useful,
# but WITHOUT ANY WARRANTY; without even the implied warranty of
# MERCHANTABILITY or FITNESS FOR A PARTICULAR PURPOSE.  See the
# GNU Lesser Public License for more details.
#
# You should have received a copy of the GNU Lesser Public License
# along with this program.  If not, see [http://www.gnu.org/licenses/].
import datetime
import functools
import inspect

import os
import re
from collections import defaultdict
from queue import Queue
from threading import Thread, Event
from time import sleep
from typing import Callable, List, Iterable, Any

import pytest
import pytz

from telegram import (
    Message,
    User,
    Chat,
    MessageEntity,
    Update,
    InlineQuery,
    CallbackQuery,
    ShippingQuery,
    PreCheckoutQuery,
    ChosenInlineResult,
    File,
    ChatPermissions,
    Bot,
)
from telegram.ext import (
    Dispatcher,
    Updater,
    MessageFilter,
    Defaults,
    UpdateFilter,
    ExtBot,
    DispatcherBuilder,
    UpdaterBuilder,
)
from telegram.error import BadRequest
from telegram.utils.helpers import DefaultValue, DEFAULT_NONE
from telegram.utils.request import Request
from tests.bots import get_bot


# This is here instead of in setup.cfg due to https://github.com/pytest-dev/pytest/issues/8343
def pytest_runtestloop(session):
    session.add_marker(
        pytest.mark.filterwarnings('ignore::telegram.utils.deprecate.TelegramDeprecationWarning')
    )


GITHUB_ACTION = os.getenv('GITHUB_ACTION', False)

if GITHUB_ACTION:
    pytest_plugins = ['tests.plugin_github_group']

# THIS KEY IS OBVIOUSLY COMPROMISED
# DO NOT USE IN PRODUCTION!
PRIVATE_KEY = b"-----BEGIN RSA PRIVATE KEY-----\r\nMIIEowIBAAKCAQEA0AvEbNaOnfIL3GjB8VI4M5IaWe+GcK8eSPHkLkXREIsaddum\r\nwPBm/+w8lFYdnY+O06OEJrsaDtwGdU//8cbGJ/H/9cJH3dh0tNbfszP7nTrQD+88\r\nydlcYHzClaG8G+oTe9uEZSVdDXj5IUqR0y6rDXXb9tC9l+oSz+ShYg6+C4grAb3E\r\nSTv5khZ9Zsi/JEPWStqNdpoNuRh7qEYc3t4B/a5BH7bsQENyJSc8AWrfv+drPAEe\r\njQ8xm1ygzWvJp8yZPwOIYuL+obtANcoVT2G2150Wy6qLC0bD88Bm40GqLbSazueC\r\nRHZRug0B9rMUKvKc4FhG4AlNzBCaKgIcCWEqKwIDAQABAoIBACcIjin9d3Sa3S7V\r\nWM32JyVF3DvTfN3XfU8iUzV7U+ZOswA53eeFM04A/Ly4C4ZsUNfUbg72O8Vd8rg/\r\n8j1ilfsYpHVvphwxaHQlfIMa1bKCPlc/A6C7b2GLBtccKTbzjARJA2YWxIaqk9Nz\r\nMjj1IJK98i80qt29xRnMQ5sqOO3gn2SxTErvNchtBiwOH8NirqERXig8VCY6fr3n\r\nz7ZImPU3G/4qpD0+9ULrt9x/VkjqVvNdK1l7CyAuve3D7ha3jPMfVHFtVH5gqbyp\r\nKotyIHAyD+Ex3FQ1JV+H7DkP0cPctQiss7OiO9Zd9C1G2OrfQz9el7ewAPqOmZtC\r\nKjB3hUECgYEA/4MfKa1cvaCqzd3yUprp1JhvssVkhM1HyucIxB5xmBcVLX2/Kdhn\r\nhiDApZXARK0O9IRpFF6QVeMEX7TzFwB6dfkyIePsGxputA5SPbtBlHOvjZa8omMl\r\nEYfNa8x/mJkvSEpzvkWPascuHJWv1cEypqphu/70DxubWB5UKo/8o6cCgYEA0HFy\r\ncgwPMB//nltHGrmaQZPFT7/Qgl9ErZT3G9S8teWY4o4CXnkdU75tBoKAaJnpSfX3\r\nq8VuRerF45AFhqCKhlG4l51oW7TUH50qE3GM+4ivaH5YZB3biwQ9Wqw+QyNLAh/Q\r\nnS4/Wwb8qC9QuyEgcCju5lsCaPEXZiZqtPVxZd0CgYEAshBG31yZjO0zG1TZUwfy\r\nfN3euc8mRgZpSdXIHiS5NSyg7Zr8ZcUSID8jAkJiQ3n3OiAsuq1MGQ6kNa582kLT\r\nFPQdI9Ea8ahyDbkNR0gAY9xbM2kg/Gnro1PorH9PTKE0ekSodKk1UUyNrg4DBAwn\r\nqE6E3ebHXt/2WmqIbUD653ECgYBQCC8EAQNX3AFegPd1GGxU33Lz4tchJ4kMCNU0\r\nN2NZh9VCr3nTYjdTbxsXU8YP44CCKFG2/zAO4kymyiaFAWEOn5P7irGF/JExrjt4\r\nibGy5lFLEq/HiPtBjhgsl1O0nXlwUFzd7OLghXc+8CPUJaz5w42unqT3PBJa40c3\r\nQcIPdQKBgBnSb7BcDAAQ/Qx9juo/RKpvhyeqlnp0GzPSQjvtWi9dQRIu9Pe7luHc\r\nm1Img1EO1OyE3dis/rLaDsAa2AKu1Yx6h85EmNjavBqP9wqmFa0NIQQH8fvzKY3/\r\nP8IHY6009aoamLqYaexvrkHVq7fFKiI6k8myMJ6qblVNFv14+KXU\r\n-----END RSA PRIVATE KEY-----"  # noqa: E501


def env_var_2_bool(env_var: object) -> bool:
    if isinstance(env_var, bool):
        return env_var
    if not isinstance(env_var, str):
        return False
    return env_var.lower().strip() == 'true'


@pytest.fixture(scope='session')
def bot_info():
    return get_bot()


# Below Dict* classes are used to monkeypatch attributes since parent classes don't have __dict__
class DictRequest(Request):
    pass


class DictExtBot(ExtBot):
    pass


class DictBot(Bot):
    pass


@pytest.fixture(scope='session')
def bot(bot_info):
    return DictExtBot(bot_info['token'], private_key=PRIVATE_KEY, request=DictRequest())


DEFAULT_BOTS = {}


@pytest.fixture(scope='function')
def default_bot(request, bot_info):
    param = request.param if hasattr(request, 'param') else {}

    defaults = Defaults(**param)
    default_bot = DEFAULT_BOTS.get(defaults)
    if default_bot:
        return default_bot
    default_bot = make_bot(bot_info, **{'defaults': defaults})
    DEFAULT_BOTS[defaults] = default_bot
    return default_bot


@pytest.fixture(scope='function')
def tz_bot(timezone, bot_info):
    defaults = Defaults(tzinfo=timezone)
    default_bot = DEFAULT_BOTS.get(defaults)
    if default_bot:
        return default_bot
    default_bot = make_bot(bot_info, **{'defaults': defaults})
    DEFAULT_BOTS[defaults] = default_bot
    return default_bot


@pytest.fixture(scope='session')
def chat_id(bot_info):
    return bot_info['chat_id']


@pytest.fixture(scope='session')
def super_group_id(bot_info):
    return bot_info['super_group_id']


@pytest.fixture(scope='session')
def channel_id(bot_info):
    return bot_info['channel_id']


@pytest.fixture(scope='session')
def provider_token(bot_info):
    return bot_info['payment_provider_token']


def create_dp(bot):
    # Dispatcher is heavy to init (due to many threads and such) so we have a single session
    # scoped one here, but before each test, reset it (dp fixture below)
<<<<<<< HEAD
    dispatcher = DispatcherBuilder().bot(bot).workers(2).build()
=======
    dispatcher = Dispatcher(bot, Queue(), job_queue=JobQueue(), workers=2)
    dispatcher.job_queue.set_dispatcher(dispatcher)
>>>>>>> 48698ea4
    thr = Thread(target=dispatcher.start)
    thr.start()
    sleep(2)
    yield dispatcher
    sleep(1)
    if dispatcher.running:
        dispatcher.stop()
    thr.join()


@pytest.fixture(scope='session')
def _dp(bot):
    yield from create_dp(bot)


@pytest.fixture(scope='function')
def dp(_dp):
    # Reset the dispatcher first
    while not _dp.update_queue.empty():
        _dp.update_queue.get(False)
    _dp.chat_data = defaultdict(dict)
    _dp.user_data = defaultdict(dict)
    _dp.bot_data = {}
    _dp.persistence = None
    _dp.handlers = {}
    _dp.groups = []
    _dp.error_handlers = {}
    # For some reason if we setattr with the name mangled, then some tests(like async) run forever,
    # due to threads not acquiring, (blocking). This adds these attributes to the __dict__.
    object.__setattr__(_dp, '__stop_event', Event())
    object.__setattr__(_dp, '__exception_event', Event())
    object.__setattr__(_dp, '__async_queue', Queue())
    object.__setattr__(_dp, '__async_threads', set())
    _dp.persistence = None
    if _dp._Dispatcher__singleton_semaphore.acquire(blocking=0):
        Dispatcher._set_singleton(_dp)
    yield _dp
    Dispatcher._Dispatcher__singleton_semaphore.release()


@pytest.fixture(scope='function')
def updater(bot):
<<<<<<< HEAD
    up = UpdaterBuilder().bot(bot).workers(2).build()
=======
    up = Updater(bot=bot, workers=2)
>>>>>>> 48698ea4
    yield up
    if up.running:
        up.stop()


@pytest.fixture(scope='function')
def thumb_file():
    f = open('tests/data/thumb.jpg', 'rb')
    yield f
    f.close()


@pytest.fixture(scope='class')
def class_thumb_file():
    f = open('tests/data/thumb.jpg', 'rb')
    yield f
    f.close()


def pytest_configure(config):
    config.addinivalue_line('filterwarnings', 'ignore::ResourceWarning')
    # TODO: Write so good code that we don't need to ignore ResourceWarnings anymore


def make_bot(bot_info, **kwargs):
    """
    Tests are executed on tg.ext.ExtBot, as that class only extends the functionality of tg.bot
    """
    return ExtBot(bot_info['token'], private_key=PRIVATE_KEY, request=DictRequest(), **kwargs)


CMD_PATTERN = re.compile(r'/[\da-z_]{1,32}(?:@\w{1,32})?')
DATE = datetime.datetime.now()


def make_message(text, **kwargs):
    """
    Testing utility factory to create a fake ``telegram.Message`` with
    reasonable defaults for mimicking a real message.
    :param text: (str) message text
    :return: a (fake) ``telegram.Message``
    """
    return Message(
        message_id=1,
        from_user=kwargs.pop('user', User(id=1, first_name='', is_bot=False)),
        date=kwargs.pop('date', DATE),
        chat=kwargs.pop('chat', Chat(id=1, type='')),
        text=text,
        bot=kwargs.pop('bot', make_bot(get_bot())),
        **kwargs,
    )


def make_command_message(text, **kwargs):
    """
    Testing utility factory to create a message containing a single telegram
    command.
    Mimics the Telegram API in that it identifies commands within the message
    and tags the returned ``Message`` object with the appropriate ``MessageEntity``
    tag (but it does this only for commands).

    :param text: (str) message text containing (or not) the command
    :return: a (fake) ``telegram.Message`` containing only the command
    """

    match = re.search(CMD_PATTERN, text)
    entities = (
        [
            MessageEntity(
                type=MessageEntity.BOT_COMMAND, offset=match.start(0), length=len(match.group(0))
            )
        ]
        if match
        else []
    )

    return make_message(text, entities=entities, **kwargs)


def make_message_update(message, message_factory=make_message, edited=False, **kwargs):
    """
    Testing utility factory to create an update from a message, as either a
    ``telegram.Message`` or a string. In the latter case ``message_factory``
    is used to convert ``message`` to a ``telegram.Message``.
    :param message: either a ``telegram.Message`` or a string with the message text
    :param message_factory: function to convert the message text into a ``telegram.Message``
    :param edited: whether the message should be stored as ``edited_message`` (vs. ``message``)
    :return: ``telegram.Update`` with the given message
    """
    if not isinstance(message, Message):
        message = message_factory(message, **kwargs)
    update_kwargs = {'message' if not edited else 'edited_message': message}
    return Update(0, **update_kwargs)


def make_command_update(message, edited=False, **kwargs):
    """
    Testing utility factory to create an update from a message that potentially
    contains a command. See ``make_command_message`` for more details.
    :param message: message potentially containing a command
    :param edited: whether the message should be stored as ``edited_message`` (vs. ``message``)
    :return: ``telegram.Update`` with the given message
    """
    return make_message_update(message, make_command_message, edited, **kwargs)


@pytest.fixture(
    scope='class',
    params=[{'class': MessageFilter}, {'class': UpdateFilter}],
    ids=['MessageFilter', 'UpdateFilter'],
)
def mock_filter(request):
    class MockFilter(request.param['class']):
        def __init__(self):
            self.tested = False

        def filter(self, _):
            self.tested = True

    return MockFilter()


def get_false_update_fixture_decorator_params():
    message = Message(1, DATE, Chat(1, ''), from_user=User(1, '', False), text='test')
    params = [
        {'callback_query': CallbackQuery(1, User(1, '', False), 'chat', message=message)},
        {'channel_post': message},
        {'edited_channel_post': message},
        {'inline_query': InlineQuery(1, User(1, '', False), '', '')},
        {'chosen_inline_result': ChosenInlineResult('id', User(1, '', False), '')},
        {'shipping_query': ShippingQuery('id', User(1, '', False), '', None)},
        {'pre_checkout_query': PreCheckoutQuery('id', User(1, '', False), '', 0, '')},
        {'callback_query': CallbackQuery(1, User(1, '', False), 'chat')},
    ]
    ids = tuple(key for kwargs in params for key in kwargs)
    return {'params': params, 'ids': ids}


@pytest.fixture(scope='function', **get_false_update_fixture_decorator_params())
def false_update(request):
    return Update(update_id=1, **request.param)


@pytest.fixture(params=['Europe/Berlin', 'Asia/Singapore', 'UTC'])
def tzinfo(request):
    return pytz.timezone(request.param)


@pytest.fixture()
def timezone(tzinfo):
    return tzinfo


@pytest.fixture()
def mro_slots():
    def _mro_slots(_class):
        return [
            attr
            for cls in _class.__class__.__mro__[:-1]
            if hasattr(cls, '__slots__')  # The Exception class doesn't have slots
            for attr in cls.__slots__
            if attr != '__dict__'  # left here for classes which still has __dict__
        ]

    return _mro_slots


def expect_bad_request(func, message, reason):
    """
    Wrapper for testing bot functions expected to result in an :class:`telegram.error.BadRequest`.
    Makes it XFAIL, if the specified error message is present.

    Args:
        func: The callable to be executed.
        message: The expected message of the bad request error. If another message is present,
            the error will be reraised.
        reason: Explanation for the XFAIL.

    Returns:
        On success, returns the return value of :attr:`func`
    """
    try:
        return func()
    except BadRequest as e:
        if message in str(e):
            pytest.xfail(f'{reason}. {e}')
        else:
            raise e


def check_shortcut_signature(
    shortcut: Callable,
    bot_method: Callable,
    shortcut_kwargs: List[str],
    additional_kwargs: List[str],
) -> bool:
    """
    Checks that the signature of a shortcut matches the signature of the underlying bot method.

    Args:
        shortcut: The shortcut, e.g. :meth:`telegram.Message.reply_text`
        bot_method: The bot method, e.g. :meth:`telegram.Bot.send_message`
        shortcut_kwargs: The kwargs passed by the shortcut directly, e.g. ``chat_id``
        additional_kwargs: Additional kwargs of the shortcut that the bot method doesn't have, e.g.
            ``quote``.

    Returns:
        :obj:`bool`: Whether or not the signature matches.
    """
    shortcut_sig = inspect.signature(shortcut)
    effective_shortcut_args = set(shortcut_sig.parameters.keys()).difference(additional_kwargs)
    effective_shortcut_args.discard('self')

    bot_sig = inspect.signature(bot_method)
    expected_args = set(bot_sig.parameters.keys()).difference(shortcut_kwargs)
    expected_args.discard('self')

    args_check = expected_args == effective_shortcut_args
    if not args_check:
        raise Exception(f'Expected arguments {expected_args}, got {effective_shortcut_args}')

    # TODO: Also check annotation of return type. Would currently be a hassle b/c typing doesn't
    # resolve `ForwardRef('Type')` to `Type`. For now we rely on MyPy, which probably allows the
    # shortcuts to return more specific types than the bot method, but it's only annotations after
    # all
    for kwarg in effective_shortcut_args:
        if bot_sig.parameters[kwarg].annotation != shortcut_sig.parameters[kwarg].annotation:
            if isinstance(bot_sig.parameters[kwarg].annotation, type):
                if bot_sig.parameters[kwarg].annotation.__name__ != str(
                    shortcut_sig.parameters[kwarg].annotation
                ):
                    raise Exception(
                        f'For argument {kwarg} I expected {bot_sig.parameters[kwarg].annotation}, '
                        f'but got {shortcut_sig.parameters[kwarg].annotation}'
                    )
            else:
                raise Exception(
                    f'For argument {kwarg} I expected {bot_sig.parameters[kwarg].annotation}, but '
                    f'got {shortcut_sig.parameters[kwarg].annotation}'
                )

    bot_method_sig = inspect.signature(bot_method)
    shortcut_sig = inspect.signature(shortcut)
    for arg in expected_args:
        if not shortcut_sig.parameters[arg].default == bot_method_sig.parameters[arg].default:
            raise Exception(
                f'Default for argument {arg} does not match the default of the Bot method.'
            )

    return True


def check_shortcut_call(
    shortcut_method: Callable,
    bot: ExtBot,
    bot_method_name: str,
    skip_params: Iterable[str] = None,
    shortcut_kwargs: Iterable[str] = None,
) -> bool:
    """
    Checks that a shortcut passes all the existing arguments to the underlying bot method. Use as::

        assert check_shortcut_call(message.reply_text, message.bot, 'send_message')

    Args:
        shortcut_method: The shortcut method, e.g. `message.reply_text`
        bot: The bot
        bot_method_name: The bot methods name, e.g. `'send_message'`
        skip_params: Parameters that are allowed to be missing, e.g. `['inline_message_id']`
        shortcut_kwargs: The kwargs passed by the shortcut directly, e.g. ``chat_id``

    Returns:
        :obj:`bool`
    """
    if not skip_params:
        skip_params = set()
    if not shortcut_kwargs:
        shortcut_kwargs = set()

    orig_bot_method = getattr(bot, bot_method_name)
    bot_signature = inspect.signature(orig_bot_method)
    expected_args = set(bot_signature.parameters.keys()) - {'self'} - set(skip_params)
    positional_args = {
        name for name, param in bot_signature.parameters.items() if param.default == param.empty
    }
    ignored_args = positional_args | set(shortcut_kwargs)

    shortcut_signature = inspect.signature(shortcut_method)
    # auto_pagination: Special casing for InlineQuery.answer
    kwargs = {name: name for name in shortcut_signature.parameters if name != 'auto_pagination'}

    def make_assertion(**kw):
        # name == value makes sure that
        # a) we receive non-None input for all parameters
        # b) we receive the correct input for each kwarg
        received_kwargs = {
            name for name, value in kw.items() if name in ignored_args or value == name
        }
        if not received_kwargs == expected_args:
            raise Exception(
                f'{orig_bot_method.__name__} did not receive correct value for the parameters '
                f'{expected_args - received_kwargs}'
            )

        if bot_method_name == 'get_file':
            # This is here mainly for PassportFile.get_file, which calls .set_credentials on the
            # return value
            return File(file_id='result', file_unique_id='result')
        return True

    setattr(bot, bot_method_name, make_assertion)
    try:
        shortcut_method(**kwargs)
    except Exception as exc:
        raise exc
    finally:
        setattr(bot, bot_method_name, orig_bot_method)

    return True


def check_defaults_handling(
    method: Callable,
    bot: ExtBot,
    return_value=None,
) -> bool:
    """
    Checks that tg.ext.Defaults are handled correctly.

    Args:
        method: The shortcut/bot_method
        bot: The bot
        return_value: Optional. The return value of Bot._post that the method expects. Defaults to
            None. get_file is automatically handled.

    """

    def build_kwargs(signature: inspect.Signature, default_kwargs, dfv: Any = DEFAULT_NONE):
        kws = {}
        for name, param in signature.parameters.items():
            # For required params we need to pass something
            if param.default == param.empty:
                # Some special casing
                if name == 'permissions':
                    kws[name] = ChatPermissions()
                elif name in ['prices', 'media', 'results', 'commands', 'errors']:
                    kws[name] = []
                elif name == 'ok':
                    kws['ok'] = False
                    kws['error_message'] = 'error'
                else:
                    kws[name] = True
            # pass values for params that can have defaults only if we don't want to use the
            # standard default
            elif name in default_kwargs:
                if dfv != DEFAULT_NONE:
                    kws[name] = dfv
            # Some special casing for methods that have "exactly one of the optionals" type args
            elif name in ['location', 'contact', 'venue', 'inline_message_id']:
                kws[name] = True
        return kws

    shortcut_signature = inspect.signature(method)
    kwargs_need_default = [
        kwarg
        for kwarg, value in shortcut_signature.parameters.items()
        if isinstance(value.default, DefaultValue)
    ]
    # shortcut_signature.parameters['timeout'] is of type DefaultValue
    method_timeout = shortcut_signature.parameters['timeout'].default.value

    default_kwarg_names = kwargs_need_default
    # special case explanation_parse_mode of Bot.send_poll:
    if 'explanation_parse_mode' in default_kwarg_names:
        default_kwarg_names.remove('explanation_parse_mode')

    defaults_no_custom_defaults = Defaults()
    defaults_custom_defaults = Defaults(
        **{kwarg: 'custom_default' for kwarg in default_kwarg_names}
    )

    expected_return_values = [None, []] if return_value is None else [return_value]

    def make_assertion(_, data, timeout=DEFAULT_NONE, df_value=DEFAULT_NONE):
        expected_timeout = method_timeout if df_value == DEFAULT_NONE else df_value
        if timeout != expected_timeout:
            pytest.fail(f'Got value {timeout} for "timeout", expected {expected_timeout}')

        for arg in (dkw for dkw in kwargs_need_default if dkw != 'timeout'):
            # 'None' should not be passed along to Telegram
            if df_value in [None, DEFAULT_NONE]:
                if arg in data:
                    pytest.fail(
                        f'Got value {data[arg]} for argument {arg}, expected it to be absent'
                    )
            else:
                value = data.get(arg, '`not passed at all`')
                if value != df_value:
                    pytest.fail(f'Got value {value} for argument {arg} instead of {df_value}')

        if method.__name__ in ['get_file', 'get_small_file', 'get_big_file']:
            # This is here mainly for PassportFile.get_file, which calls .set_credentials on the
            # return value
            out = File(file_id='result', file_unique_id='result')
            nonlocal expected_return_values
            expected_return_values = [out]
            return out.to_dict()
        # Otherwise return None by default, as TGObject.de_json/list(None) in [None, []]
        # That way we can check what gets passed to Request.post without having to actually
        # make a request
        # Some methods expect specific output, so we allow to customize that
        return return_value

    orig_post = bot.request.post
    try:
        for default_value, defaults in [
            (DEFAULT_NONE, defaults_no_custom_defaults),
            ('custom_default', defaults_custom_defaults),
        ]:
            bot.defaults = defaults
            # 1: test that we get the correct default value, if we don't specify anything
            kwargs = build_kwargs(
                shortcut_signature,
                kwargs_need_default,
            )
            assertion_callback = functools.partial(make_assertion, df_value=default_value)
            setattr(bot.request, 'post', assertion_callback)
            assert method(**kwargs) in expected_return_values

            # 2: test that we get the manually passed non-None value
            kwargs = build_kwargs(shortcut_signature, kwargs_need_default, dfv='non-None-value')
            assertion_callback = functools.partial(make_assertion, df_value='non-None-value')
            setattr(bot.request, 'post', assertion_callback)
            assert method(**kwargs) in expected_return_values

            # 3: test that we get the manually passed None value
            kwargs = build_kwargs(
                shortcut_signature,
                kwargs_need_default,
                dfv=None,
            )
            assertion_callback = functools.partial(make_assertion, df_value=None)
            setattr(bot.request, 'post', assertion_callback)
            assert method(**kwargs) in expected_return_values
    except Exception as exc:
        raise exc
    finally:
        setattr(bot.request, 'post', orig_post)
        bot.defaults = None

    return True<|MERGE_RESOLUTION|>--- conflicted
+++ resolved
@@ -48,7 +48,6 @@
 )
 from telegram.ext import (
     Dispatcher,
-    Updater,
     MessageFilter,
     Defaults,
     UpdateFilter,
@@ -160,12 +159,7 @@
 def create_dp(bot):
     # Dispatcher is heavy to init (due to many threads and such) so we have a single session
     # scoped one here, but before each test, reset it (dp fixture below)
-<<<<<<< HEAD
     dispatcher = DispatcherBuilder().bot(bot).workers(2).build()
-=======
-    dispatcher = Dispatcher(bot, Queue(), job_queue=JobQueue(), workers=2)
-    dispatcher.job_queue.set_dispatcher(dispatcher)
->>>>>>> 48698ea4
     thr = Thread(target=dispatcher.start)
     thr.start()
     sleep(2)
@@ -208,11 +202,7 @@
 
 @pytest.fixture(scope='function')
 def updater(bot):
-<<<<<<< HEAD
     up = UpdaterBuilder().bot(bot).workers(2).build()
-=======
-    up = Updater(bot=bot, workers=2)
->>>>>>> 48698ea4
     yield up
     if up.running:
         up.stop()
