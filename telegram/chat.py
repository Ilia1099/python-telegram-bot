--- conflicted
+++ resolved
@@ -53,19 +53,11 @@
     def __init__(self,
                  id,
                  type,
-<<<<<<< HEAD
                  title=None,
                  username=None,
                  first_name=None,
                  last_name=None,
-                 all_members_are_admins=None,
-=======
-                 title='',
-                 username='',
-                 first_name='',
-                 last_name='',
-                 all_members_are_administrators=False,
->>>>>>> 34ebb7fe
+                 all_members_are_administrators=None,
                  bot=None,
                  **kwargs):
         # Required
