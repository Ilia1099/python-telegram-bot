#!/usr/bin/env python
# pylint: disable=E0611,E0213,E1102,E1101,R0913,R0904
#
# A library that provides a Python interface to the Telegram Bot API
# Copyright (C) 2015-2021
# Leandro Toledo de Souza <devs@python-telegram-bot.org>
#
# This program is free software: you can redistribute it and/or modify
# it under the terms of the GNU Lesser Public License as published by
# the Free Software Foundation, either version 3 of the License, or
# (at your option) any later version.
#
# This program is distributed in the hope that it will be useful,
# but WITHOUT ANY WARRANTY; without even the implied warranty of
# MERCHANTABILITY or FITNESS FOR A PARTICULAR PURPOSE.  See the
# GNU Lesser Public License for more details.
#
# You should have received a copy of the GNU Lesser Public License
# along with this program.  If not, see [http://www.gnu.org/licenses/].
"""This module contains an object that represents a Telegram Bot."""

import functools
import logging
import warnings
from datetime import datetime

from typing import (
    TYPE_CHECKING,
    Callable,
    List,
    Optional,
    Tuple,
    TypeVar,
    Union,
    no_type_check,
    Dict,
    cast,
    Sequence,
)

try:
    import ujson as json
except ImportError:
    import json  # type: ignore[no-redef]  # noqa: F723

try:
    from cryptography.hazmat.backends import default_backend
    from cryptography.hazmat.primitives import serialization

    CRYPTO_INSTALLED = True
except ImportError:
    default_backend = None  # type: ignore[assignment]
    serialization = None  # type: ignore[assignment]
    CRYPTO_INSTALLED = False

from telegram import (
    Animation,
    Audio,
    BotCommand,
    BotCommandScope,
    Chat,
    ChatMember,
    ChatPermissions,
    ChatPhoto,
    Contact,
    Document,
    File,
    GameHighScore,
    Location,
    MaskPosition,
    Message,
    MessageId,
    PassportElementError,
    PhotoSize,
    Poll,
    ReplyMarkup,
    ShippingOption,
    Sticker,
    StickerSet,
    TelegramObject,
    Update,
    User,
    UserProfilePhotos,
    Venue,
    Video,
    VideoNote,
    Voice,
    WebhookInfo,
    InlineKeyboardMarkup,
    ChatInviteLink,
)
from telegram.constants import MAX_INLINE_QUERY_RESULTS
from telegram.error import InvalidToken, TelegramError
from telegram.utils.deprecate import TelegramDeprecationWarning
from telegram.utils.helpers import (
    DEFAULT_NONE,
    DefaultValue,
    to_timestamp,
    is_local_file,
    parse_file_input,
    DEFAULT_20,
)
from telegram.utils.request import Request
from telegram.utils.types import FileInput, JSONDict, ODVInput, DVInput

if TYPE_CHECKING:
    from telegram.ext import Defaults
    from telegram import (
        InputMediaAudio,
        InputMediaDocument,
        InputMediaPhoto,
        InputMediaVideo,
        InputMedia,
        InlineQueryResult,
        LabeledPrice,
        MessageEntity,
    )

RT = TypeVar('RT')


def log(  # skipcq: PY-D0003
    func: Callable[..., RT], *args: object, **kwargs: object  # pylint: disable=W0613
) -> Callable[..., RT]:
    logger = logging.getLogger(func.__module__)

    @functools.wraps(func)
    def decorator(*args: object, **kwargs: object) -> RT:  # pylint: disable=W0613
        logger.debug('Entering: %s', func.__name__)
        result = func(*args, **kwargs)
        logger.debug(result)
        logger.debug('Exiting: %s', func.__name__)
        return result

    return decorator


class Bot(TelegramObject):
    """This object represents a Telegram Bot.

    .. versionadded:: 13.2
        Objects of this class are comparable in terms of equality. Two objects of this class are
        considered equal, if their :attr:`bot` is equal.

    Note:
        Most bot methods have the argument ``api_kwargs`` which allows to pass arbitrary keywords
        to the Telegram API. This can be used to access new features of the API before they were
        incorporated into PTB. However, this is not guaranteed to work, i.e. it will fail for
        passing files.

    .. versionchanged:: 14.0
        * Removed the deprecated methods ``kick_chat_member``, ``kickChatMember``,
          ``get_chat_members_count`` and ``getChatMembersCount``.
        * Removed the deprecated property ``commands``.

    Args:
        token (:obj:`str`): Bot's unique authentication.
        base_url (:obj:`str`, optional): Telegram Bot API service URL.
        base_file_url (:obj:`str`, optional): Telegram Bot API file URL.
        request (:obj:`telegram.utils.request.Request`, optional): Pre initialized
            :obj:`telegram.utils.request.Request`.
        private_key (:obj:`bytes`, optional): Private key for decryption of telegram passport data.
        private_key_password (:obj:`bytes`, optional): Password for above private key.
        defaults (:class:`telegram.ext.Defaults`, optional): An object containing default values to
            be used if not set explicitly in the bot methods.

            .. deprecated:: 13.6
               Passing :class:`telegram.ext.Defaults` to :class:`telegram.Bot` is deprecated. If
               you want to use :class:`telegram.ext.Defaults`, please use
               :class:`telegram.ext.ExtBot` instead.

    """

    __slots__ = (
        'token',
        'base_url',
        'base_file_url',
        'private_key',
        'defaults',
        '_bot',
        '_request',
        'logger',
    )

    def __init__(
        self,
        token: str,
        base_url: str = None,
        base_file_url: str = None,
        request: 'Request' = None,
        private_key: bytes = None,
        private_key_password: bytes = None,
        defaults: 'Defaults' = None,
    ):
        self.token = self._validate_token(token)

        # Gather default
        self.defaults = defaults

        if self.defaults:
            warnings.warn(
                'Passing Defaults to telegram.Bot is deprecated. Use telegram.ext.ExtBot instead.',
                TelegramDeprecationWarning,
                stacklevel=3,
            )

        if base_url is None:
            base_url = 'https://api.telegram.org/bot'

        if base_file_url is None:
            base_file_url = 'https://api.telegram.org/file/bot'

        self.base_url = str(base_url) + str(self.token)
        self.base_file_url = str(base_file_url) + str(self.token)
        self._bot: Optional[User] = None
        self._request = request or Request()
        self.private_key = None
        self.logger = logging.getLogger(__name__)

        if private_key:
            if not CRYPTO_INSTALLED:
                raise RuntimeError(
                    'To use Telegram Passports, PTB must be installed via `pip install '
                    'python-telegram-bot[passport]`.'
                )
            self.private_key = serialization.load_pem_private_key(
                private_key, password=private_key_password, backend=default_backend()
            )

    def _insert_defaults(
        self, data: Dict[str, object], timeout: ODVInput[float]
    ) -> Optional[float]:
        """
        Inserts the defaults values for optional kwargs for which tg.ext.Defaults provides
        convenience functionality, i.e. the kwargs with a tg.utils.helpers.DefaultValue default

        data is edited in-place. As timeout is not passed via the kwargs, it needs to be passed
        separately and gets returned.

        This can only work, if all kwargs that may have defaults are passed in data!
        """
        effective_timeout = DefaultValue.get_value(timeout)

        # If we have no Defaults, we just need to replace DefaultValue instances
        # with the actual value
        if not self.defaults:
            data.update((key, DefaultValue.get_value(value)) for key, value in data.items())
            return effective_timeout

        # if we have Defaults, we replace all DefaultValue instances with the relevant
        # Defaults value. If there is none, we fall back to the default value of the bot method
        for key, val in data.items():
            if isinstance(val, DefaultValue):
                data[key] = self.defaults.api_defaults.get(key, val.value)

        if isinstance(timeout, DefaultValue):
            # If we get here, we use Defaults.timeout, unless that's not set, which is the
            # case if isinstance(self.defaults.timeout, DefaultValue)
            return (
                self.defaults.timeout
                if not isinstance(self.defaults.timeout, DefaultValue)
                else effective_timeout
            )
        return effective_timeout

    def _post(
        self,
        endpoint: str,
        data: JSONDict = None,
        timeout: ODVInput[float] = DEFAULT_NONE,
        api_kwargs: JSONDict = None,
    ) -> Union[bool, JSONDict, None]:
        if data is None:
            data = {}

        if api_kwargs:
            if data:
                data.update(api_kwargs)
            else:
                data = api_kwargs

        # Insert is in-place, so no return value for data
        if endpoint != 'getUpdates':
            effective_timeout = self._insert_defaults(data, timeout)
        else:
            effective_timeout = cast(float, timeout)
        # Drop any None values because Telegram doesn't handle them well
        data = {key: value for key, value in data.items() if value is not None}

        return self.request.post(
            f'{self.base_url}/{endpoint}', data=data, timeout=effective_timeout
        )

    def _message(
        self,
        endpoint: str,
        data: JSONDict,
        reply_to_message_id: int = None,
        disable_notification: ODVInput[bool] = DEFAULT_NONE,
        reply_markup: ReplyMarkup = None,
        allow_sending_without_reply: ODVInput[bool] = DEFAULT_NONE,
        timeout: ODVInput[float] = DEFAULT_NONE,
        api_kwargs: JSONDict = None,
    ) -> Union[bool, Message]:
        if reply_to_message_id is not None:
            data['reply_to_message_id'] = reply_to_message_id

        # We don't check if (DEFAULT_)None here, so that _put is able to insert the defaults
        # correctly, if necessary
        data['disable_notification'] = disable_notification
        data['allow_sending_without_reply'] = allow_sending_without_reply

        if reply_markup is not None:
            if isinstance(reply_markup, ReplyMarkup):
                # We need to_json() instead of to_dict() here, because reply_markups may be
                # attached to media messages, which aren't json dumped by utils.request
                data['reply_markup'] = reply_markup.to_json()
            else:
                data['reply_markup'] = reply_markup

        if data.get('media') and (data['media'].parse_mode == DEFAULT_NONE):
            if self.defaults:
                data['media'].parse_mode = DefaultValue.get_value(self.defaults.parse_mode)
            else:
                data['media'].parse_mode = None

        result = self._post(endpoint, data, timeout=timeout, api_kwargs=api_kwargs)

        if result is True:
            return result

        return Message.de_json(result, self)  # type: ignore[return-value, arg-type]

    @property
    def request(self) -> Request:  # skip-cq: PY-D0003
        return self._request

    @staticmethod
    def _validate_token(token: str) -> str:
        """A very basic validation on token."""
        if any(x.isspace() for x in token):
            raise InvalidToken()

        left, sep, _right = token.partition(':')
        if (not sep) or (not left.isdigit()) or (len(left) < 3):
            raise InvalidToken()

        return token

    @property
    def bot(self) -> User:
        """:class:`telegram.User`: User instance for the bot as returned by :meth:`get_me`."""
        if self._bot is None:
            self._bot = self.get_me()
        return self._bot

    @property
    def id(self) -> int:  # pylint: disable=C0103
        """:obj:`int`: Unique identifier for this bot."""
        return self.bot.id

    @property
    def first_name(self) -> str:
        """:obj:`str`: Bot's first name."""
        return self.bot.first_name

    @property
    def last_name(self) -> str:
        """:obj:`str`: Optional. Bot's last name."""
        return self.bot.last_name  # type: ignore

    @property
    def username(self) -> str:
        """:obj:`str`: Bot's username."""
        return self.bot.username  # type: ignore

    @property
    def link(self) -> str:
        """:obj:`str`: Convenience property. Returns the t.me link of the bot."""
        return f"https://t.me/{self.username}"

    @property
    def can_join_groups(self) -> bool:
        """:obj:`bool`: Bot's :attr:`telegram.User.can_join_groups` attribute."""
        return self.bot.can_join_groups  # type: ignore

    @property
    def can_read_all_group_messages(self) -> bool:
        """:obj:`bool`: Bot's :attr:`telegram.User.can_read_all_group_messages` attribute."""
        return self.bot.can_read_all_group_messages  # type: ignore

    @property
    def supports_inline_queries(self) -> bool:
        """:obj:`bool`: Bot's :attr:`telegram.User.supports_inline_queries` attribute."""
        return self.bot.supports_inline_queries  # type: ignore

    @property
    def name(self) -> str:
        """:obj:`str`: Bot's @username."""
        return f'@{self.username}'

    @log
    def get_me(self, timeout: ODVInput[float] = DEFAULT_NONE, api_kwargs: JSONDict = None) -> User:
        """A simple method for testing your bot's auth token. Requires no parameters.

        Args:
            timeout (:obj:`int` | :obj:`float`, optional): If this value is specified, use it as
                the read timeout from the server (instead of the one specified during creation of
                the connection pool).
            api_kwargs (:obj:`dict`, optional): Arbitrary keyword arguments to be passed to the
                Telegram API.

        Returns:
            :class:`telegram.User`: A :class:`telegram.User` instance representing that bot if the
            credentials are valid, :obj:`None` otherwise.

        Raises:
            :class:`telegram.error.TelegramError`

        """
        result = self._post('getMe', timeout=timeout, api_kwargs=api_kwargs)

        self._bot = User.de_json(result, self)  # type: ignore[return-value, arg-type]

        return self._bot  # type: ignore[return-value]

    @log
    def send_message(
        self,
        chat_id: Union[int, str],
        text: str,
        parse_mode: ODVInput[str] = DEFAULT_NONE,
        disable_web_page_preview: ODVInput[bool] = DEFAULT_NONE,
        disable_notification: DVInput[bool] = DEFAULT_NONE,
        reply_to_message_id: int = None,
        reply_markup: ReplyMarkup = None,
        timeout: ODVInput[float] = DEFAULT_NONE,
        api_kwargs: JSONDict = None,
        allow_sending_without_reply: ODVInput[bool] = DEFAULT_NONE,
        entities: Union[List['MessageEntity'], Tuple['MessageEntity', ...]] = None,
    ) -> Message:
        """Use this method to send text messages.

        Args:
            chat_id (:obj:`int` | :obj:`str`): Unique identifier for the target chat or username
                of the target channel (in the format ``@channelusername``).
            text (:obj:`str`): Text of the message to be sent. Max 4096 characters after entities
                parsing. Also found as :attr:`telegram.constants.MAX_MESSAGE_LENGTH`.
            parse_mode (:obj:`str`): Send Markdown or HTML, if you want Telegram apps to show bold,
                italic, fixed-width text or inline URLs in your bot's message. See the constants in
                :class:`telegram.ParseMode` for the available modes.
            entities (List[:class:`telegram.MessageEntity`], optional): List of special entities
                that appear in message text, which can be specified instead of :attr:`parse_mode`.
            disable_web_page_preview (:obj:`bool`, optional): Disables link previews for links in
                this message.
            disable_notification (:obj:`bool`, optional): Sends the message silently. Users will
                receive a notification with no sound.
            reply_to_message_id (:obj:`int`, optional): If the message is a reply, ID of the
                original message.
            allow_sending_without_reply (:obj:`bool`, optional): Pass :obj:`True`, if the message
                should be sent even if the specified replied-to message is not found.
            reply_markup (:class:`telegram.ReplyMarkup`, optional): Additional interface options.
                A JSON-serialized object for an inline keyboard, custom reply keyboard,
                instructions to remove reply keyboard or to force a reply from the user.
            timeout (:obj:`int` | :obj:`float`, optional): If this value is specified, use it as
                the read timeout from the server (instead of the one specified during creation of
                the connection pool).
            api_kwargs (:obj:`dict`, optional): Arbitrary keyword arguments to be passed to the
                Telegram API.

        Returns:
            :class:`telegram.Message`: On success, the sent message is returned.

        Raises:
            :class:`telegram.error.TelegramError`

        """
        data: JSONDict = {
            'chat_id': chat_id,
            'text': text,
            'parse_mode': parse_mode,
            'disable_web_page_preview': disable_web_page_preview,
        }

        if entities:
            data['entities'] = [me.to_dict() for me in entities]

        return self._message(  # type: ignore[return-value]
            'sendMessage',
            data,
            disable_notification=disable_notification,
            reply_to_message_id=reply_to_message_id,
            reply_markup=reply_markup,
            allow_sending_without_reply=allow_sending_without_reply,
            timeout=timeout,
            api_kwargs=api_kwargs,
        )

    @log
    def delete_message(
        self,
        chat_id: Union[str, int],
        message_id: int,
        timeout: ODVInput[float] = DEFAULT_NONE,
        api_kwargs: JSONDict = None,
    ) -> bool:
        """
        Use this method to delete a message, including service messages, with the following
        limitations:

            - A message can only be deleted if it was sent less than 48 hours ago.
            - A dice message in a private chat can only be deleted if it was sent more than 24
              hours ago.
            - Bots can delete outgoing messages in private chats, groups, and supergroups.
            - Bots can delete incoming messages in private chats.
            - Bots granted :attr:`telegram.ChatMember.can_post_messages` permissions can delete
              outgoing messages in channels.
            - If the bot is an administrator of a group, it can delete any message there.
            - If the bot has :attr:`telegram.ChatMember.can_delete_messages` permission in a
              supergroup or a channel, it can delete any message there.

        Args:
            chat_id (:obj:`int` | :obj:`str`): Unique identifier for the target chat or username
                of the target channel (in the format ``@channelusername``).
            message_id (:obj:`int`): Identifier of the message to delete.
            timeout (:obj:`int` | :obj:`float`, optional): If this value is specified, use it as
                the read timeout from the server (instead of the one specified during creation of
                the connection pool).
            api_kwargs (:obj:`dict`, optional): Arbitrary keyword arguments to be passed to the
                Telegram API.

        Returns:
            :obj:`bool`: On success, :obj:`True` is returned.

        Raises:
            :class:`telegram.error.TelegramError`

        """
        data: JSONDict = {'chat_id': chat_id, 'message_id': message_id}

        result = self._post('deleteMessage', data, timeout=timeout, api_kwargs=api_kwargs)

        return result  # type: ignore[return-value]

    @log
    def forward_message(
        self,
        chat_id: Union[int, str],
        from_chat_id: Union[str, int],
        message_id: int,
        disable_notification: DVInput[bool] = DEFAULT_NONE,
        timeout: ODVInput[float] = DEFAULT_NONE,
        api_kwargs: JSONDict = None,
    ) -> Message:
        """Use this method to forward messages of any kind. Service messages can't be forwarded.

        Args:
            chat_id (:obj:`int` | :obj:`str`): Unique identifier for the target chat or username
                of the target channel (in the format ``@channelusername``).
            from_chat_id (:obj:`int` | :obj:`str`): Unique identifier for the chat where the
                original message was sent (or channel username in the format ``@channelusername``).
            message_id (:obj:`int`): Message identifier in the chat specified in from_chat_id.
            disable_notification (:obj:`bool`, optional): Sends the message silently. Users will
                receive a notification with no sound.
            timeout (:obj:`int` | :obj:`float`, optional): If this value is specified, use it as
                the read timeout from the server (instead of the one specified during creation of
                the connection pool).
            api_kwargs (:obj:`dict`, optional): Arbitrary keyword arguments to be passed to the
                Telegram API.

        Returns:
            :class:`telegram.Message`: On success, the sent Message is returned.

        Raises:
            :class:`telegram.error.TelegramError`

        """
        data: JSONDict = {}

        if chat_id:
            data['chat_id'] = chat_id
        if from_chat_id:
            data['from_chat_id'] = from_chat_id
        if message_id:
            data['message_id'] = message_id

        return self._message(  # type: ignore[return-value]
            'forwardMessage',
            data,
            disable_notification=disable_notification,
            timeout=timeout,
            api_kwargs=api_kwargs,
        )

    @log
    def send_photo(
        self,
        chat_id: Union[int, str],
        photo: Union[FileInput, 'PhotoSize'],
        caption: str = None,
        disable_notification: DVInput[bool] = DEFAULT_NONE,
        reply_to_message_id: int = None,
        reply_markup: ReplyMarkup = None,
        timeout: DVInput[float] = DEFAULT_20,
        parse_mode: ODVInput[str] = DEFAULT_NONE,
        api_kwargs: JSONDict = None,
        allow_sending_without_reply: ODVInput[bool] = DEFAULT_NONE,
        caption_entities: Union[List['MessageEntity'], Tuple['MessageEntity', ...]] = None,
        filename: str = None,
    ) -> Message:
        """Use this method to send photos.

        Note:
            The photo argument can be either a file_id, an URL or a file from disk
            ``open(filename, 'rb')``

        Args:
            chat_id (:obj:`int` | :obj:`str`): Unique identifier for the target chat or username
                of the target channel (in the format ``@channelusername``).
            photo (:obj:`str` | `filelike object` | :obj:`bytes` | :class:`pathlib.Path` | \
                :class:`telegram.PhotoSize`): Photo to send.
                Pass a file_id as String to send a photo that exists on the Telegram servers
                (recommended), pass an HTTP URL as a String for Telegram to get a photo from the
                Internet, or upload a new photo using multipart/form-data. Lastly you can pass
                an existing :class:`telegram.PhotoSize` object to send.

                .. versionchanged:: 13.2
                   Accept :obj:`bytes` as input.
            filename (:obj:`str`, optional): Custom file name for the photo, when uploading a
                new file. Convenience parameter, useful e.g. when sending files generated by the
                :obj:`tempfile` module.

                .. versionadded:: 13.1
            caption (:obj:`str`, optional): Photo caption (may also be used when resending photos
                by file_id), 0-1024 characters after entities parsing.
            parse_mode (:obj:`str`, optional): Send Markdown or HTML, if you want Telegram apps to
                show bold, italic, fixed-width text or inline URLs in the media caption. See the
                constants in :class:`telegram.ParseMode` for the available modes.
            caption_entities (List[:class:`telegram.MessageEntity`], optional): List of special
                entities that appear in message text, which can be specified instead of
                :attr:`parse_mode`.
            disable_notification (:obj:`bool`, optional): Sends the message silently. Users will
                receive a notification with no sound.
            reply_to_message_id (:obj:`int`, optional): If the message is a reply, ID of the
                original message.
            allow_sending_without_reply (:obj:`bool`, optional): Pass :obj:`True`, if the message
                should be sent even if the specified replied-to message is not found.
            reply_markup (:class:`telegram.ReplyMarkup`, optional): Additional interface options. A
                JSON-serialized object for an inline keyboard, custom reply keyboard, instructions
                to remove reply keyboard or to force a reply from the user.
            timeout (:obj:`int` | :obj:`float`, optional): Send file timeout (default: 20 seconds).
            api_kwargs (:obj:`dict`, optional): Arbitrary keyword arguments to be passed to the
                Telegram API.

        Returns:
            :class:`telegram.Message`: On success, the sent Message is returned.

        Raises:
            :class:`telegram.error.TelegramError`

        """
        data: JSONDict = {
            'chat_id': chat_id,
            'photo': parse_file_input(photo, PhotoSize, filename=filename),
            'parse_mode': parse_mode,
        }

        if caption:
            data['caption'] = caption

        if caption_entities:
            data['caption_entities'] = [me.to_dict() for me in caption_entities]

        return self._message(  # type: ignore[return-value]
            'sendPhoto',
            data,
            timeout=timeout,
            disable_notification=disable_notification,
            reply_to_message_id=reply_to_message_id,
            reply_markup=reply_markup,
            allow_sending_without_reply=allow_sending_without_reply,
            api_kwargs=api_kwargs,
        )

    @log
    def send_audio(
        self,
        chat_id: Union[int, str],
        audio: Union[FileInput, 'Audio'],
        duration: int = None,
        performer: str = None,
        title: str = None,
        caption: str = None,
        disable_notification: DVInput[bool] = DEFAULT_NONE,
        reply_to_message_id: int = None,
        reply_markup: ReplyMarkup = None,
        timeout: DVInput[float] = DEFAULT_20,
        parse_mode: ODVInput[str] = DEFAULT_NONE,
        thumb: FileInput = None,
        api_kwargs: JSONDict = None,
        allow_sending_without_reply: ODVInput[bool] = DEFAULT_NONE,
        caption_entities: Union[List['MessageEntity'], Tuple['MessageEntity', ...]] = None,
        filename: str = None,
    ) -> Message:
        """
        Use this method to send audio files, if you want Telegram clients to display them in the
        music player. Your audio must be in the .mp3 or .m4a format.

        Bots can currently send audio files of up to 50 MB in size, this limit may be changed in
        the future.

        For sending voice messages, use the :meth:`send_voice` method instead.

        Note:
            The audio argument can be either a file_id, an URL or a file from disk
            ``open(filename, 'rb')``

        Args:
            chat_id (:obj:`int` | :obj:`str`): Unique identifier for the target chat or username
                of the target channel (in the format ``@channelusername``).
            audio (:obj:`str` | `filelike object` | :obj:`bytes` | :class:`pathlib.Path` | \
                :class:`telegram.Audio`): Audio file to send.
                Pass a file_id as String to send an audio file that exists on the Telegram servers
                (recommended), pass an HTTP URL as a String for Telegram to get an audio file from
                the Internet, or upload a new one using multipart/form-data. Lastly you can pass
                an existing :class:`telegram.Audio` object to send.

                .. versionchanged:: 13.2
                   Accept :obj:`bytes` as input.
            filename (:obj:`str`, optional): Custom file name for the audio, when uploading a
                new file. Convenience parameter, useful e.g. when sending files generated by the
                :obj:`tempfile` module.

                .. versionadded:: 13.1
            caption (:obj:`str`, optional): Audio caption, 0-1024 characters after entities
                parsing.
            parse_mode (:obj:`str`, optional): Send Markdown or HTML, if you want Telegram apps to
                show bold, italic, fixed-width text or inline URLs in the media caption. See the
                constants in :class:`telegram.ParseMode` for the available modes.
            caption_entities (List[:class:`telegram.MessageEntity`], optional): List of special
                entities that appear in message text, which can be specified instead of
                :attr:`parse_mode`.
            duration (:obj:`int`, optional): Duration of sent audio in seconds.
            performer (:obj:`str`, optional): Performer.
            title (:obj:`str`, optional): Track name.
            disable_notification (:obj:`bool`, optional): Sends the message silently. Users will
                receive a notification with no sound.
            reply_to_message_id (:obj:`int`, optional): If the message is a reply, ID of the
                original message.
            allow_sending_without_reply (:obj:`bool`, optional): Pass :obj:`True`, if the message
                should be sent even if the specified replied-to message is not found.
            reply_markup (:class:`telegram.ReplyMarkup`, optional): Additional interface options. A
                JSON-serialized object for an inline keyboard, custom reply keyboard, instructions
                to remove reply keyboard or to force a reply from the user.
            thumb (`filelike object` | :obj:`bytes` | :class:`pathlib.Path`, optional): Thumbnail
                of the file sent; can be ignored if
                thumbnail generation for the file is supported server-side. The thumbnail should be
                in JPEG format and less than 200 kB in size. A thumbnail's width and height should
                not exceed 320. Ignored if the file is not uploaded using multipart/form-data.
                Thumbnails can't be reused and can be only uploaded as a new file.

                .. versionchanged:: 13.2
                   Accept :obj:`bytes` as input.
            timeout (:obj:`int` | :obj:`float`, optional): Send file timeout (default: 20 seconds).
            api_kwargs (:obj:`dict`, optional): Arbitrary keyword arguments to be passed to the
                Telegram API.

        Returns:
            :class:`telegram.Message`: On success, the sent Message is returned.

        Raises:
            :class:`telegram.error.TelegramError`

        """
        data: JSONDict = {
            'chat_id': chat_id,
            'audio': parse_file_input(audio, Audio, filename=filename),
            'parse_mode': parse_mode,
        }

        if duration:
            data['duration'] = duration
        if performer:
            data['performer'] = performer
        if title:
            data['title'] = title
        if caption:
            data['caption'] = caption

        if caption_entities:
            data['caption_entities'] = [me.to_dict() for me in caption_entities]
        if thumb:
            data['thumb'] = parse_file_input(thumb, attach=True)

        return self._message(  # type: ignore[return-value]
            'sendAudio',
            data,
            timeout=timeout,
            disable_notification=disable_notification,
            reply_to_message_id=reply_to_message_id,
            reply_markup=reply_markup,
            allow_sending_without_reply=allow_sending_without_reply,
            api_kwargs=api_kwargs,
        )

    @log
    def send_document(
        self,
        chat_id: Union[int, str],
        document: Union[FileInput, 'Document'],
        filename: str = None,
        caption: str = None,
        disable_notification: DVInput[bool] = DEFAULT_NONE,
        reply_to_message_id: int = None,
        reply_markup: ReplyMarkup = None,
        timeout: DVInput[float] = DEFAULT_20,
        parse_mode: ODVInput[str] = DEFAULT_NONE,
        thumb: FileInput = None,
        api_kwargs: JSONDict = None,
        disable_content_type_detection: bool = None,
        allow_sending_without_reply: ODVInput[bool] = DEFAULT_NONE,
        caption_entities: Union[List['MessageEntity'], Tuple['MessageEntity', ...]] = None,
    ) -> Message:
        """
        Use this method to send general files.

        Bots can currently send files of any type of up to 50 MB in size, this limit may be
        changed in the future.

        Note:
            The document argument can be either a file_id, an URL or a file from disk
            ``open(filename, 'rb')``

        Args:
            chat_id (:obj:`int` | :obj:`str`): Unique identifier for the target chat or username
                of the target channel (in the format ``@channelusername``).
            document (:obj:`str` | `filelike object` | :obj:`bytes` | :class:`pathlib.Path` | \
                :class:`telegram.Document`): File to send.
                Pass a file_id as String to send a file that exists on the Telegram servers
                (recommended), pass an HTTP URL as a String for Telegram to get a file from the
                Internet, or upload a new one using multipart/form-data. Lastly you can pass
                an existing :class:`telegram.Document` object to send.

                .. versionchanged:: 13.2
                   Accept :obj:`bytes` as input.
            filename (:obj:`str`, optional): Custom file name for the document, when uploading a
                new file. Convenience parameter, useful e.g. when sending files generated by the
                :obj:`tempfile` module.
            caption (:obj:`str`, optional): Document caption (may also be used when resending
                documents by file_id), 0-1024 characters after entities parsing.
            disable_content_type_detection (:obj:`bool`, optional): Disables automatic server-side
                content type detection for files uploaded using multipart/form-data.
            parse_mode (:obj:`str`, optional): Send Markdown or HTML, if you want Telegram apps to
                show bold, italic, fixed-width text or inline URLs in the media caption. See the
                constants in :class:`telegram.ParseMode` for the available modes.
            caption_entities (List[:class:`telegram.MessageEntity`], optional): List of special
                entities that appear in message text, which can be specified instead of
                :attr:`parse_mode`.
            disable_notification (:obj:`bool`, optional): Sends the message silently. Users will
                receive a notification with no sound.
            reply_to_message_id (:obj:`int`, optional): If the message is a reply, ID of the
                original message.
            allow_sending_without_reply (:obj:`bool`, optional): Pass :obj:`True`, if the message
                should be sent even if the specified replied-to message is not found.
            reply_markup (:class:`telegram.ReplyMarkup`, optional): Additional interface options. A
                JSON-serialized object for an inline keyboard, custom reply keyboard, instructions
                to remove reply keyboard or to force a reply from the user.
            thumb (`filelike object` | :obj:`bytes` | :class:`pathlib.Path`, optional): Thumbnail
                of the file sent; can be ignored if
                thumbnail generation for the file is supported server-side. The thumbnail should be
                in JPEG format and less than 200 kB in size. A thumbnail's width and height should
                not exceed 320. Ignored if the file is not uploaded using multipart/form-data.
                Thumbnails can't be reused and can be only uploaded as a new file.

                .. versionchanged:: 13.2
                   Accept :obj:`bytes` as input.
            timeout (:obj:`int` | :obj:`float`, optional): Send file timeout (default: 20 seconds).
            api_kwargs (:obj:`dict`, optional): Arbitrary keyword arguments to be passed to the
                Telegram API.

        Returns:
            :class:`telegram.Message`: On success, the sent Message is returned.

        Raises:
            :class:`telegram.error.TelegramError`

        """
        data: JSONDict = {
            'chat_id': chat_id,
            'document': parse_file_input(document, Document, filename=filename),
            'parse_mode': parse_mode,
        }

        if caption:
            data['caption'] = caption

        if caption_entities:
            data['caption_entities'] = [me.to_dict() for me in caption_entities]
        if disable_content_type_detection is not None:
            data['disable_content_type_detection'] = disable_content_type_detection
        if thumb:
            data['thumb'] = parse_file_input(thumb, attach=True)

        return self._message(  # type: ignore[return-value]
            'sendDocument',
            data,
            timeout=timeout,
            disable_notification=disable_notification,
            reply_to_message_id=reply_to_message_id,
            reply_markup=reply_markup,
            allow_sending_without_reply=allow_sending_without_reply,
            api_kwargs=api_kwargs,
        )

    @log
    def send_sticker(
        self,
        chat_id: Union[int, str],
        sticker: Union[FileInput, 'Sticker'],
        disable_notification: DVInput[bool] = DEFAULT_NONE,
        reply_to_message_id: int = None,
        reply_markup: ReplyMarkup = None,
        timeout: DVInput[float] = DEFAULT_20,
        api_kwargs: JSONDict = None,
        allow_sending_without_reply: ODVInput[bool] = DEFAULT_NONE,
    ) -> Message:
        """
        Use this method to send static .WEBP or animated .TGS stickers.

        Note:
            The sticker argument can be either a file_id, an URL or a file from disk
            ``open(filename, 'rb')``

        Args:
            chat_id (:obj:`int` | :obj:`str`): Unique identifier for the target chat or username
                of the target channel (in the format ``@channelusername``).
            sticker (:obj:`str` | `filelike object` | :obj:`bytes` | :class:`pathlib.Path` | \
                :class:`telegram.Sticker`): Sticker to send.
                Pass a file_id as String to send a file that exists on the Telegram servers
                (recommended), pass an HTTP URL as a String for Telegram to get a .webp file from
                the Internet, or upload a new one using multipart/form-data. Lastly you can pass
                an existing :class:`telegram.Sticker` object to send.

                .. versionchanged:: 13.2
                   Accept :obj:`bytes` as input.
            disable_notification (:obj:`bool`, optional): Sends the message silently. Users will
                receive a notification with no sound.
            reply_to_message_id (:obj:`int`, optional): If the message is a reply, ID of the
                original message.
            allow_sending_without_reply (:obj:`bool`, optional): Pass :obj:`True`, if the message
                should be sent even if the specified replied-to message is not found.
            reply_markup (:class:`telegram.ReplyMarkup`, optional): Additional interface options. A
                JSON-serialized object for an inline keyboard, custom reply keyboard, instructions
                to remove reply keyboard or to force a reply from the user.
            timeout (:obj:`int` | :obj:`float`, optional): Send file timeout (default: 20 seconds).
            api_kwargs (:obj:`dict`, optional): Arbitrary keyword arguments to be passed to the
                Telegram API.

        Returns:
            :class:`telegram.Message`: On success, the sent Message is returned.

        Raises:
            :class:`telegram.error.TelegramError`

        """
        data: JSONDict = {'chat_id': chat_id, 'sticker': parse_file_input(sticker, Sticker)}

        return self._message(  # type: ignore[return-value]
            'sendSticker',
            data,
            timeout=timeout,
            disable_notification=disable_notification,
            reply_to_message_id=reply_to_message_id,
            reply_markup=reply_markup,
            allow_sending_without_reply=allow_sending_without_reply,
            api_kwargs=api_kwargs,
        )

    @log
    def send_video(
        self,
        chat_id: Union[int, str],
        video: Union[FileInput, 'Video'],
        duration: int = None,
        caption: str = None,
        disable_notification: DVInput[bool] = DEFAULT_NONE,
        reply_to_message_id: int = None,
        reply_markup: ReplyMarkup = None,
        timeout: DVInput[float] = DEFAULT_20,
        width: int = None,
        height: int = None,
        parse_mode: ODVInput[str] = DEFAULT_NONE,
        supports_streaming: bool = None,
        thumb: FileInput = None,
        api_kwargs: JSONDict = None,
        allow_sending_without_reply: ODVInput[bool] = DEFAULT_NONE,
        caption_entities: Union[List['MessageEntity'], Tuple['MessageEntity', ...]] = None,
        filename: str = None,
    ) -> Message:
        """
        Use this method to send video files, Telegram clients support mp4 videos
        (other formats may be sent as Document).

        Bots can currently send video files of up to 50 MB in size, this limit may be changed in
        the future.

        Note:
            * The video argument can be either a file_id, an URL or a file from disk
              ``open(filename, 'rb')``
            * ``thumb`` will be ignored for small video files, for which Telegram can easily
              generate thumb nails. However, this behaviour is undocumented and might be changed
              by Telegram.

        Args:
            chat_id (:obj:`int` | :obj:`str`): Unique identifier for the target chat or username
                of the target channel (in the format ``@channelusername``).
            video (:obj:`str` | `filelike object` | :obj:`bytes` | :class:`pathlib.Path` | \
                :class:`telegram.Video`): Video file to send.
                Pass a file_id as String to send an video file that exists on the Telegram servers
                (recommended), pass an HTTP URL as a String for Telegram to get an video file from
                the Internet, or upload a new one using multipart/form-data. Lastly you can pass
                an existing :class:`telegram.Video` object to send.

                .. versionchanged:: 13.2
                   Accept :obj:`bytes` as input.
            filename (:obj:`str`, optional): Custom file name for the video, when uploading a
                new file. Convenience parameter, useful e.g. when sending files generated by the
                :obj:`tempfile` module.

                .. versionadded:: 13.1
            duration (:obj:`int`, optional): Duration of sent video in seconds.
            width (:obj:`int`, optional): Video width.
            height (:obj:`int`, optional): Video height.
            caption (:obj:`str`, optional): Video caption (may also be used when resending videos
                by file_id), 0-1024 characters after entities parsing.
            parse_mode (:obj:`str`, optional): Send Markdown or HTML, if you want Telegram apps to
                show bold, italic, fixed-width text or inline URLs in the media caption. See the
                constants in :class:`telegram.ParseMode` for the available modes.
            caption_entities (List[:class:`telegram.MessageEntity`], optional): List of special
                entities that appear in message text, which can be specified instead of
                :attr:`parse_mode`.
            supports_streaming (:obj:`bool`, optional): Pass :obj:`True`, if the uploaded video is
                suitable for streaming.
            disable_notification (:obj:`bool`, optional): Sends the message silently. Users will
                receive a notification with no sound.
            reply_to_message_id (:obj:`int`, optional): If the message is a reply, ID of the
                original message.
            allow_sending_without_reply (:obj:`bool`, optional): Pass :obj:`True`, if the message
                should be sent even if the specified replied-to message is not found.
            reply_markup (:class:`telegram.ReplyMarkup`, optional): Additional interface options. A
                JSON-serialized object for an inline keyboard, custom reply keyboard, instructions
                to remove reply keyboard or to force a reply from the user.
            thumb (`filelike object` | :obj:`bytes` | :class:`pathlib.Path`, optional): Thumbnail
                of the file sent; can be ignored if
                thumbnail generation for the file is supported server-side. The thumbnail should be
                in JPEG format and less than 200 kB in size. A thumbnail's width and height should
                not exceed 320. Ignored if the file is not uploaded using multipart/form-data.
                Thumbnails can't be reused and can be only uploaded as a new file.

                .. versionchanged:: 13.2
                   Accept :obj:`bytes` as input.
            timeout (:obj:`int` | :obj:`float`, optional): Send file timeout (default: 20 seconds).
            api_kwargs (:obj:`dict`, optional): Arbitrary keyword arguments to be passed to the
                Telegram API.

        Returns:
            :class:`telegram.Message`: On success, the sent Message is returned.

        Raises:
            :class:`telegram.error.TelegramError`

        """
        data: JSONDict = {
            'chat_id': chat_id,
            'video': parse_file_input(video, Video, filename=filename),
            'parse_mode': parse_mode,
        }

        if duration:
            data['duration'] = duration
        if caption:
            data['caption'] = caption
        if caption_entities:
            data['caption_entities'] = [me.to_dict() for me in caption_entities]
        if supports_streaming:
            data['supports_streaming'] = supports_streaming
        if width:
            data['width'] = width
        if height:
            data['height'] = height
        if thumb:
            data['thumb'] = parse_file_input(thumb, attach=True)

        return self._message(  # type: ignore[return-value]
            'sendVideo',
            data,
            timeout=timeout,
            disable_notification=disable_notification,
            reply_to_message_id=reply_to_message_id,
            reply_markup=reply_markup,
            allow_sending_without_reply=allow_sending_without_reply,
            api_kwargs=api_kwargs,
        )

    @log
    def send_video_note(
        self,
        chat_id: Union[int, str],
        video_note: Union[FileInput, 'VideoNote'],
        duration: int = None,
        length: int = None,
        disable_notification: DVInput[bool] = DEFAULT_NONE,
        reply_to_message_id: int = None,
        reply_markup: ReplyMarkup = None,
        timeout: DVInput[float] = DEFAULT_20,
        thumb: FileInput = None,
        api_kwargs: JSONDict = None,
        allow_sending_without_reply: ODVInput[bool] = DEFAULT_NONE,
        filename: str = None,
    ) -> Message:
        """
        As of v.4.0, Telegram clients support rounded square mp4 videos of up to 1 minute long.
        Use this method to send video messages.

        Note:
            * The video_note argument can be either a file_id or a file from disk
              ``open(filename, 'rb')``
            * ``thumb`` will be ignored for small video files, for which Telegram can easily
              generate thumb nails. However, this behaviour is undocumented and might be changed
              by Telegram.

        Args:
            chat_id (:obj:`int` | :obj:`str`): Unique identifier for the target chat or username
                of the target channel (in the format ``@channelusername``).
            video_note (:obj:`str` | `filelike object` | :obj:`bytes` | :class:`pathlib.Path` | \
                :class:`telegram.VideoNote`): Video note
                to send. Pass a file_id as String to send a video note that exists on the Telegram
                servers (recommended) or upload a new video using multipart/form-data. Or you can
                pass an existing :class:`telegram.VideoNote` object to send. Sending video notes by
                a URL is currently unsupported.

                .. versionchanged:: 13.2
                   Accept :obj:`bytes` as input.
            filename (:obj:`str`, optional): Custom file name for the video note, when uploading a
                new file. Convenience parameter, useful e.g. when sending files generated by the
                :obj:`tempfile` module.

                .. versionadded:: 13.1
            duration (:obj:`int`, optional): Duration of sent video in seconds.
            length (:obj:`int`, optional): Video width and height, i.e. diameter of the video
                message.
            disable_notification (:obj:`bool`, optional): Sends the message silently. Users will
                receive a notification with no sound.
            reply_to_message_id (:obj:`int`, optional): If the message is a reply, ID of the
                original message.
            allow_sending_without_reply (:obj:`bool`, optional): Pass :obj:`True`, if the message
                should be sent even if the specified replied-to message is not found.
            reply_markup (:class:`telegram.ReplyMarkup`, optional): Additional interface options. A
                JSON-serialized object for an inline keyboard, custom reply keyboard,
                instructions to remove reply keyboard or to force a reply from the user.
            thumb (`filelike object` | :obj:`bytes` | :class:`pathlib.Path`, optional): Thumbnail
                of the file sent; can be ignored if
                thumbnail generation for the file is supported server-side. The thumbnail should be
                in JPEG format and less than 200 kB in size. A thumbnail's width and height should
                not exceed 320. Ignored if the file is not uploaded using multipart/form-data.
                Thumbnails can't be reused and can be only uploaded as a new file.

                .. versionchanged:: 13.2
                   Accept :obj:`bytes` as input.
            timeout (:obj:`int` | :obj:`float`, optional): Send file timeout (default: 20 seconds).
            api_kwargs (:obj:`dict`, optional): Arbitrary keyword arguments to be passed to the
                Telegram API.

        Returns:
            :class:`telegram.Message`: On success, the sent Message is returned.

        Raises:
            :class:`telegram.error.TelegramError`

        """
        data: JSONDict = {
            'chat_id': chat_id,
            'video_note': parse_file_input(video_note, VideoNote, filename=filename),
        }

        if duration is not None:
            data['duration'] = duration
        if length is not None:
            data['length'] = length
        if thumb:
            data['thumb'] = parse_file_input(thumb, attach=True)

        return self._message(  # type: ignore[return-value]
            'sendVideoNote',
            data,
            timeout=timeout,
            disable_notification=disable_notification,
            reply_to_message_id=reply_to_message_id,
            reply_markup=reply_markup,
            allow_sending_without_reply=allow_sending_without_reply,
            api_kwargs=api_kwargs,
        )

    @log
    def send_animation(
        self,
        chat_id: Union[int, str],
        animation: Union[FileInput, 'Animation'],
        duration: int = None,
        width: int = None,
        height: int = None,
        thumb: FileInput = None,
        caption: str = None,
        parse_mode: ODVInput[str] = DEFAULT_NONE,
        disable_notification: DVInput[bool] = DEFAULT_NONE,
        reply_to_message_id: int = None,
        reply_markup: ReplyMarkup = None,
        timeout: DVInput[float] = DEFAULT_20,
        api_kwargs: JSONDict = None,
        allow_sending_without_reply: ODVInput[bool] = DEFAULT_NONE,
        caption_entities: Union[List['MessageEntity'], Tuple['MessageEntity', ...]] = None,
        filename: str = None,
    ) -> Message:
        """
        Use this method to send animation files (GIF or H.264/MPEG-4 AVC video without sound).
        Bots can currently send animation files of up to 50 MB in size, this limit may be changed
        in the future.

        Note:
            ``thumb`` will be ignored for small files, for which Telegram can easily
            generate thumb nails. However, this behaviour is undocumented and might be changed
            by Telegram.

        Args:
            chat_id (:obj:`int` | :obj:`str`): Unique identifier for the target chat or username
                of the target channel (in the format ``@channelusername``).
            animation (:obj:`str` | `filelike object` | :obj:`bytes` | :class:`pathlib.Path` | \
                :class:`telegram.Animation`): Animation to
                send. Pass a file_id as String to send an animation that exists on the Telegram
                servers (recommended), pass an HTTP URL as a String for Telegram to get an
                animation from the Internet, or upload a new animation using multipart/form-data.
                Lastly you can pass an existing :class:`telegram.Animation` object to send.

                .. versionchanged:: 13.2
                   Accept :obj:`bytes` as input.
            filename (:obj:`str`, optional): Custom file name for the animation, when uploading a
                new file. Convenience parameter, useful e.g. when sending files generated by the
                :obj:`tempfile` module.

                .. versionadded:: 13.1
            duration (:obj:`int`, optional): Duration of sent animation in seconds.
            width (:obj:`int`, optional): Animation width.
            height (:obj:`int`, optional): Animation height.
            thumb (`filelike object` | :obj:`bytes` | :class:`pathlib.Path`, optional): Thumbnail
                of the file sent; can be ignored if
                thumbnail generation for the file is supported server-side. The thumbnail should be
                in JPEG format and less than 200 kB in size. A thumbnail's width and height should
                not exceed 320. Ignored if the file is not uploaded using multipart/form-data.
                Thumbnails can't be reused and can be only uploaded as a new file.

                .. versionchanged:: 13.2
                   Accept :obj:`bytes` as input.
            caption (:obj:`str`, optional): Animation caption (may also be used when resending
                animations by file_id), 0-1024 characters after entities parsing.
            parse_mode (:obj:`str`, optional): Send Markdown or HTML, if you want Telegram apps to
                show bold, italic, fixed-width text or inline URLs in the media caption. See the
                constants in :class:`telegram.ParseMode` for the available modes.
            caption_entities (List[:class:`telegram.MessageEntity`], optional): List of special
                entities that appear in message text, which can be specified instead of
                :attr:`parse_mode`.
            disable_notification (:obj:`bool`, optional): Sends the message silently. Users will
                receive a notification with no sound.
            reply_to_message_id (:obj:`int`, optional): If the message is a reply, ID of the
                original message.
            allow_sending_without_reply (:obj:`bool`, optional): Pass :obj:`True`, if the message
                should be sent even if the specified replied-to message is not found.
            reply_markup (:class:`telegram.ReplyMarkup`, optional): Additional interface options. A
                JSON-serialized object for an inline keyboard, custom reply keyboard, instructions
                to remove reply keyboard or to force a reply from the user.
            timeout (:obj:`int` | :obj:`float`, optional): Send file timeout (default: 20 seconds).
            api_kwargs (:obj:`dict`, optional): Arbitrary keyword arguments to be passed to the
                Telegram API.

        Returns:
            :class:`telegram.Message`: On success, the sent Message is returned.

        Raises:
            :class:`telegram.error.TelegramError`

        """
        data: JSONDict = {
            'chat_id': chat_id,
            'animation': parse_file_input(animation, Animation, filename=filename),
            'parse_mode': parse_mode,
        }

        if duration:
            data['duration'] = duration
        if width:
            data['width'] = width
        if height:
            data['height'] = height
        if thumb:
            data['thumb'] = parse_file_input(thumb, attach=True)
        if caption:
            data['caption'] = caption
        if caption_entities:
            data['caption_entities'] = [me.to_dict() for me in caption_entities]

        return self._message(  # type: ignore[return-value]
            'sendAnimation',
            data,
            timeout=timeout,
            disable_notification=disable_notification,
            reply_to_message_id=reply_to_message_id,
            reply_markup=reply_markup,
            allow_sending_without_reply=allow_sending_without_reply,
            api_kwargs=api_kwargs,
        )

    @log
    def send_voice(
        self,
        chat_id: Union[int, str],
        voice: Union[FileInput, 'Voice'],
        duration: int = None,
        caption: str = None,
        disable_notification: DVInput[bool] = DEFAULT_NONE,
        reply_to_message_id: int = None,
        reply_markup: ReplyMarkup = None,
        timeout: DVInput[float] = DEFAULT_20,
        parse_mode: ODVInput[str] = DEFAULT_NONE,
        api_kwargs: JSONDict = None,
        allow_sending_without_reply: ODVInput[bool] = DEFAULT_NONE,
        caption_entities: Union[List['MessageEntity'], Tuple['MessageEntity', ...]] = None,
        filename: str = None,
    ) -> Message:
        """
        Use this method to send audio files, if you want Telegram clients to display the file
        as a playable voice message. For this to work, your audio must be in an .ogg file
        encoded with OPUS (other formats may be sent as Audio or Document). Bots can currently
        send voice messages of up to 50 MB in size, this limit may be changed in the future.

        Note:
            The voice argument can be either a file_id, an URL or a file from disk
            ``open(filename, 'rb')``

        Args:
            chat_id (:obj:`int` | :obj:`str`): Unique identifier for the target chat or username
                of the target channel (in the format ``@channelusername``).
            voice (:obj:`str` | `filelike object` | :obj:`bytes` | :class:`pathlib.Path` | \
                :class:`telegram.Voice`): Voice file to send.
                Pass a file_id as String to send an voice file that exists on the Telegram servers
                (recommended), pass an HTTP URL as a String for Telegram to get an voice file from
                the Internet, or upload a new one using multipart/form-data. Lastly you can pass
                an existing :class:`telegram.Voice` object to send.

                .. versionchanged:: 13.2
                   Accept :obj:`bytes` as input.
            filename (:obj:`str`, optional): Custom file name for the voice, when uploading a
                new file. Convenience parameter, useful e.g. when sending files generated by the
                :obj:`tempfile` module.

                .. versionadded:: 13.1
            caption (:obj:`str`, optional): Voice message caption, 0-1024 characters after entities
                parsing.
            parse_mode (:obj:`str`, optional): Send Markdown or HTML, if you want Telegram apps to
                show bold, italic, fixed-width text or inline URLs in the media caption. See the
                constants in :class:`telegram.ParseMode` for the available modes.
            caption_entities (List[:class:`telegram.MessageEntity`], optional): List of special
                entities that appear in message text, which can be specified instead of
                :attr:`parse_mode`.
            duration (:obj:`int`, optional): Duration of the voice message in seconds.
            disable_notification (:obj:`bool`, optional): Sends the message silently. Users will
                receive a notification with no sound.
            reply_to_message_id (:obj:`int`, optional): If the message is a reply, ID of the
                original message.
            allow_sending_without_reply (:obj:`bool`, optional): Pass :obj:`True`, if the message
                should be sent even if the specified replied-to message is not found.
            reply_markup (:class:`telegram.ReplyMarkup`, optional): Additional interface options. A
                JSON-serialized object for an inline keyboard, custom reply keyboard,
                instructions to remove reply keyboard or to force a reply from the user.
            timeout (:obj:`int` | :obj:`float`, optional): Send file timeout (default: 20 seconds).
            api_kwargs (:obj:`dict`, optional): Arbitrary keyword arguments to be passed to the
                Telegram API.

        Returns:
            :class:`telegram.Message`: On success, the sent Message is returned.

        Raises:
            :class:`telegram.error.TelegramError`

        """
        data: JSONDict = {
            'chat_id': chat_id,
            'voice': parse_file_input(voice, Voice, filename=filename),
            'parse_mode': parse_mode,
        }

        if duration:
            data['duration'] = duration
        if caption:
            data['caption'] = caption

        if caption_entities:
            data['caption_entities'] = [me.to_dict() for me in caption_entities]

        return self._message(  # type: ignore[return-value]
            'sendVoice',
            data,
            timeout=timeout,
            disable_notification=disable_notification,
            reply_to_message_id=reply_to_message_id,
            reply_markup=reply_markup,
            allow_sending_without_reply=allow_sending_without_reply,
            api_kwargs=api_kwargs,
        )

    @log
    def send_media_group(
        self,
        chat_id: Union[int, str],
        media: List[
            Union['InputMediaAudio', 'InputMediaDocument', 'InputMediaPhoto', 'InputMediaVideo']
        ],
        disable_notification: ODVInput[bool] = DEFAULT_NONE,
        reply_to_message_id: int = None,
        timeout: DVInput[float] = DEFAULT_20,
        api_kwargs: JSONDict = None,
        allow_sending_without_reply: ODVInput[bool] = DEFAULT_NONE,
    ) -> List[Message]:
        """Use this method to send a group of photos or videos as an album.

        Args:
            chat_id (:obj:`int` | :obj:`str`): Unique identifier for the target chat or username
                of the target channel (in the format ``@channelusername``).
            media (List[:class:`telegram.InputMediaAudio`, :class:`telegram.InputMediaDocument`, \
                :class:`telegram.InputMediaPhoto`, :class:`telegram.InputMediaVideo`]): An array
                describing messages to be sent, must include 2–10 items.
            disable_notification (:obj:`bool`, optional): Sends the message silently. Users will
                receive a notification with no sound.
            reply_to_message_id (:obj:`int`, optional): If the message is a reply, ID of the
                original message.
            allow_sending_without_reply (:obj:`bool`, optional): Pass :obj:`True`, if the message
                should be sent even if the specified replied-to message is not found.
            timeout (:obj:`int` | :obj:`float`, optional): Send file timeout (default: 20 seconds).
            api_kwargs (:obj:`dict`, optional): Arbitrary keyword arguments to be passed to the
                Telegram API.

        Returns:
            List[:class:`telegram.Message`]: An array of the sent Messages.

        Raises:
            :class:`telegram.error.TelegramError`
        """
        data: JSONDict = {
            'chat_id': chat_id,
            'media': media,
            'disable_notification': disable_notification,
            'allow_sending_without_reply': allow_sending_without_reply,
        }

        for med in data['media']:
            if med.parse_mode == DEFAULT_NONE:
                if self.defaults:
                    med.parse_mode = DefaultValue.get_value(self.defaults.parse_mode)
                else:
                    med.parse_mode = None

        if reply_to_message_id:
            data['reply_to_message_id'] = reply_to_message_id

        result = self._post('sendMediaGroup', data, timeout=timeout, api_kwargs=api_kwargs)

        return Message.de_list(result, self)  # type: ignore

    @log
    def send_location(
        self,
        chat_id: Union[int, str],
        latitude: float = None,
        longitude: float = None,
        disable_notification: DVInput[bool] = DEFAULT_NONE,
        reply_to_message_id: int = None,
        reply_markup: ReplyMarkup = None,
        timeout: ODVInput[float] = DEFAULT_NONE,
        location: Location = None,
        live_period: int = None,
        api_kwargs: JSONDict = None,
        horizontal_accuracy: float = None,
        heading: int = None,
        proximity_alert_radius: int = None,
        allow_sending_without_reply: ODVInput[bool] = DEFAULT_NONE,
    ) -> Message:
        """Use this method to send point on the map.

        Note:
            You can either supply a :obj:`latitude` and :obj:`longitude` or a :obj:`location`.

        Args:
            chat_id (:obj:`int` | :obj:`str`): Unique identifier for the target chat or username
                of the target channel (in the format ``@channelusername``).
            latitude (:obj:`float`, optional): Latitude of location.
            longitude (:obj:`float`, optional): Longitude of location.
            location (:class:`telegram.Location`, optional): The location to send.
            horizontal_accuracy (:obj:`int`, optional): The radius of uncertainty for the location,
                measured in meters; 0-1500.
            live_period (:obj:`int`, optional): Period in seconds for which the location will be
                updated, should be between 60 and 86400.
            heading (:obj:`int`, optional): For live locations, a direction in which the user is
                moving, in degrees. Must be between 1 and 360 if specified.
            proximity_alert_radius (:obj:`int`, optional): For live locations, a maximum distance
                for proximity alerts about approaching another chat member, in meters. Must be
                between 1 and 100000 if specified.
            disable_notification (:obj:`bool`, optional): Sends the message silently. Users will
                receive a notification with no sound.
            reply_to_message_id (:obj:`int`, optional): If the message is a reply, ID of the
                    original message.
            allow_sending_without_reply (:obj:`bool`, optional): Pass :obj:`True`, if the message
                should be sent even if the specified replied-to message is not found.
            reply_markup (:class:`telegram.ReplyMarkup`, optional): Additional interface options. A
                JSON-serialized object for an inline keyboard, custom reply keyboard,
                instructions to remove reply keyboard or to force a reply from the user.
            timeout (:obj:`int` | :obj:`float`, optional): If this value is specified, use it as
                the read timeout from the server (instead of the one specified during creation of
                the connection pool).
            api_kwargs (:obj:`dict`, optional): Arbitrary keyword arguments to be passed to the
                Telegram API.

        Returns:
            :class:`telegram.Message`: On success, the sent Message is returned.

        Raises:
            :class:`telegram.error.TelegramError`

        """
        if not ((latitude is not None and longitude is not None) or location):
            raise ValueError(
                "Either location or latitude and longitude must be passed as argument."
            )

        if not (latitude is not None or longitude is not None) ^ bool(location):
            raise ValueError(
                "Either location or latitude and longitude must be passed as argument. Not both."
            )

        if isinstance(location, Location):
            latitude = location.latitude
            longitude = location.longitude

        data: JSONDict = {'chat_id': chat_id, 'latitude': latitude, 'longitude': longitude}

        if live_period:
            data['live_period'] = live_period
        if horizontal_accuracy:
            data['horizontal_accuracy'] = horizontal_accuracy
        if heading:
            data['heading'] = heading
        if proximity_alert_radius:
            data['proximity_alert_radius'] = proximity_alert_radius

        return self._message(  # type: ignore[return-value]
            'sendLocation',
            data,
            timeout=timeout,
            disable_notification=disable_notification,
            reply_to_message_id=reply_to_message_id,
            reply_markup=reply_markup,
            allow_sending_without_reply=allow_sending_without_reply,
            api_kwargs=api_kwargs,
        )

    @log
    def edit_message_live_location(
        self,
        chat_id: Union[str, int] = None,
        message_id: int = None,
        inline_message_id: int = None,
        latitude: float = None,
        longitude: float = None,
        location: Location = None,
        reply_markup: InlineKeyboardMarkup = None,
        timeout: ODVInput[float] = DEFAULT_NONE,
        api_kwargs: JSONDict = None,
        horizontal_accuracy: float = None,
        heading: int = None,
        proximity_alert_radius: int = None,
    ) -> Union[Message, bool]:
        """Use this method to edit live location messages sent by the bot or via the bot
        (for inline bots). A location can be edited until its :attr:`telegram.Location.live_period`
        expires or editing is explicitly disabled by a call to :meth:`stop_message_live_location`.

        Note:
            You can either supply a :obj:`latitude` and :obj:`longitude` or a :obj:`location`.

        Args:
            chat_id (:obj:`int` | :obj:`str`, optional): Required if inline_message_id is not
                specified. Unique identifier for the target chat or username of the target channel
                (in the format ``@channelusername``).
            message_id (:obj:`int`, optional): Required if inline_message_id is not specified.
                Identifier of the message to edit.
            inline_message_id (:obj:`str`, optional): Required if chat_id and message_id are not
                specified. Identifier of the inline message.
            latitude (:obj:`float`, optional): Latitude of location.
            longitude (:obj:`float`, optional): Longitude of location.
            location (:class:`telegram.Location`, optional): The location to send.
            horizontal_accuracy (:obj:`float`, optional): The radius of uncertainty for the
                location, measured in meters; 0-1500.
            heading (:obj:`int`, optional): Direction in which the user is moving, in degrees. Must
                be between 1 and 360 if specified.
            proximity_alert_radius (:obj:`int`, optional): Maximum distance for proximity alerts
                about approaching another chat member, in meters. Must be between 1 and 100000 if
                specified.
            reply_markup (:class:`telegram.InlineKeyboardMarkup`, optional): A JSON-serialized
                object for a new inline keyboard.
            timeout (:obj:`int` | :obj:`float`, optional): If this value is specified, use it as
                the read timeout from the server (instead of the one specified during creation of
                the connection pool).
            api_kwargs (:obj:`dict`, optional): Arbitrary keyword arguments to be passed to the
                Telegram API.

        Returns:
            :class:`telegram.Message`: On success, if edited message is not an inline message, the
            edited message is returned, otherwise :obj:`True` is returned.
        """
        if not (all([latitude, longitude]) or location):
            raise ValueError(
                "Either location or latitude and longitude must be passed as argument."
            )
        if not (latitude is not None or longitude is not None) ^ bool(location):
            raise ValueError(
                "Either location or latitude and longitude must be passed as argument. Not both."
            )

        if isinstance(location, Location):
            latitude = location.latitude
            longitude = location.longitude

        data: JSONDict = {'latitude': latitude, 'longitude': longitude}

        if chat_id:
            data['chat_id'] = chat_id
        if message_id:
            data['message_id'] = message_id
        if inline_message_id:
            data['inline_message_id'] = inline_message_id
        if horizontal_accuracy:
            data['horizontal_accuracy'] = horizontal_accuracy
        if heading:
            data['heading'] = heading
        if proximity_alert_radius:
            data['proximity_alert_radius'] = proximity_alert_radius

        return self._message(
            'editMessageLiveLocation',
            data,
            timeout=timeout,
            reply_markup=reply_markup,
            api_kwargs=api_kwargs,
        )

    @log
    def stop_message_live_location(
        self,
        chat_id: Union[str, int] = None,
        message_id: int = None,
        inline_message_id: int = None,
        reply_markup: InlineKeyboardMarkup = None,
        timeout: ODVInput[float] = DEFAULT_NONE,
        api_kwargs: JSONDict = None,
    ) -> Union[Message, bool]:
        """Use this method to stop updating a live location message sent by the bot or via the bot
        (for inline bots) before live_period expires.

        Args:
            chat_id (:obj:`int` | :obj:`str`): Required if inline_message_id is not specified.
                Unique identifier for the target chat or username of the target channel
                (in the format ``@channelusername``).
            message_id (:obj:`int`, optional): Required if inline_message_id is not specified.
                Identifier of the sent message with live location to stop.
            inline_message_id (:obj:`str`, optional): Required if chat_id and message_id are not
                specified. Identifier of the inline message.
            reply_markup (:class:`telegram.InlineKeyboardMarkup`, optional): A JSON-serialized
                object for a new inline keyboard.
            timeout (:obj:`int` | :obj:`float`, optional): If this value is specified, use it as
                the read timeout from the server (instead of the one specified during creation of
                the connection pool).
            api_kwargs (:obj:`dict`, optional): Arbitrary keyword arguments to be passed to the
                Telegram API.

        Returns:
            :class:`telegram.Message`: On success, if edited message is not an inline message, the
            edited message is returned, otherwise :obj:`True` is returned.
        """
        data: JSONDict = {}

        if chat_id:
            data['chat_id'] = chat_id
        if message_id:
            data['message_id'] = message_id
        if inline_message_id:
            data['inline_message_id'] = inline_message_id

        return self._message(
            'stopMessageLiveLocation',
            data,
            timeout=timeout,
            reply_markup=reply_markup,
            api_kwargs=api_kwargs,
        )

    @log
    def send_venue(
        self,
        chat_id: Union[int, str],
        latitude: float = None,
        longitude: float = None,
        title: str = None,
        address: str = None,
        foursquare_id: str = None,
        disable_notification: DVInput[bool] = DEFAULT_NONE,
        reply_to_message_id: int = None,
        reply_markup: ReplyMarkup = None,
        timeout: ODVInput[float] = DEFAULT_NONE,
        venue: Venue = None,
        foursquare_type: str = None,
        api_kwargs: JSONDict = None,
        google_place_id: str = None,
        google_place_type: str = None,
        allow_sending_without_reply: ODVInput[bool] = DEFAULT_NONE,
    ) -> Message:
        """Use this method to send information about a venue.

        Note:
            * You can either supply :obj:`venue`, or :obj:`latitude`, :obj:`longitude`,
              :obj:`title` and :obj:`address` and optionally :obj:`foursquare_id` and
              :obj:`foursquare_type` or optionally :obj:`google_place_id` and
              :obj:`google_place_type`.
            * Foursquare details and Google Place details are mutually exclusive. However, this
              behaviour is undocumented and might be changed by Telegram.

        Args:
            chat_id (:obj:`int` | :obj:`str`): Unique identifier for the target chat or username
                of the target channel (in the format ``@channelusername``).
            latitude (:obj:`float`, optional): Latitude of venue.
            longitude (:obj:`float`, optional): Longitude of venue.
            title (:obj:`str`, optional): Name of the venue.
            address (:obj:`str`, optional): Address of the venue.
            foursquare_id (:obj:`str`, optional): Foursquare identifier of the venue.
            foursquare_type (:obj:`str`, optional): Foursquare type of the venue, if known.
                (For example, "arts_entertainment/default", "arts_entertainment/aquarium" or
                "food/icecream".)
            google_place_id (:obj:`str`, optional): Google Places identifier of the venue.
            google_place_type (:obj:`str`, optional): Google Places type of the venue. (See
                `supported types \
                <https://developers.google.com/places/web-service/supported_types>`_.)
            venue (:class:`telegram.Venue`, optional): The venue to send.
            disable_notification (:obj:`bool`, optional): Sends the message silently. Users will
                receive a notification with no sound.
            reply_to_message_id (:obj:`int`, optional): If the message is a reply, ID of the
                original message.
            allow_sending_without_reply (:obj:`bool`, optional): Pass :obj:`True`, if the message
                should be sent even if the specified replied-to message is not found.
            reply_markup (:class:`telegram.ReplyMarkup`, optional): Additional interface options. A
                JSON-serialized object for an inline keyboard, custom reply keyboard, instructions
                to remove reply keyboard or to force a reply from the user.
            timeout (:obj:`int` | :obj:`float`, optional): If this value is specified, use it as
                the read timeout from the server (instead of the one specified during creation of
                the connection pool).
            api_kwargs (:obj:`dict`, optional): Arbitrary keyword arguments to be passed to the
                Telegram API.

        Returns:
            :class:`telegram.Message`: On success, the sent Message is returned.

        Raises:
            :class:`telegram.error.TelegramError`

        """
        if not (venue or all([latitude, longitude, address, title])):
            raise ValueError(
                "Either venue or latitude, longitude, address and title must be"
                "passed as arguments."
            )

        if isinstance(venue, Venue):
            latitude = venue.location.latitude
            longitude = venue.location.longitude
            address = venue.address
            title = venue.title
            foursquare_id = venue.foursquare_id
            foursquare_type = venue.foursquare_type
            google_place_id = venue.google_place_id
            google_place_type = venue.google_place_type

        data: JSONDict = {
            'chat_id': chat_id,
            'latitude': latitude,
            'longitude': longitude,
            'address': address,
            'title': title,
        }

        if foursquare_id:
            data['foursquare_id'] = foursquare_id
        if foursquare_type:
            data['foursquare_type'] = foursquare_type
        if google_place_id:
            data['google_place_id'] = google_place_id
        if google_place_type:
            data['google_place_type'] = google_place_type

        return self._message(  # type: ignore[return-value]
            'sendVenue',
            data,
            timeout=timeout,
            disable_notification=disable_notification,
            reply_to_message_id=reply_to_message_id,
            reply_markup=reply_markup,
            allow_sending_without_reply=allow_sending_without_reply,
            api_kwargs=api_kwargs,
        )

    @log
    def send_contact(
        self,
        chat_id: Union[int, str],
        phone_number: str = None,
        first_name: str = None,
        last_name: str = None,
        disable_notification: DVInput[bool] = DEFAULT_NONE,
        reply_to_message_id: int = None,
        reply_markup: ReplyMarkup = None,
        timeout: ODVInput[float] = DEFAULT_NONE,
        contact: Contact = None,
        vcard: str = None,
        api_kwargs: JSONDict = None,
        allow_sending_without_reply: ODVInput[bool] = DEFAULT_NONE,
    ) -> Message:
        """Use this method to send phone contacts.

        Note:
            You can either supply :obj:`contact` or :obj:`phone_number` and :obj:`first_name`
            with optionally :obj:`last_name` and optionally :obj:`vcard`.

        Args:
            chat_id (:obj:`int` | :obj:`str`): Unique identifier for the target chat or username
                of the target channel (in the format ``@channelusername``).
            phone_number (:obj:`str`, optional): Contact's phone number.
            first_name (:obj:`str`, optional): Contact's first name.
            last_name (:obj:`str`, optional): Contact's last name.
            vcard (:obj:`str`, optional): Additional data about the contact in the form of a vCard,
                0-2048 bytes.
            contact (:class:`telegram.Contact`, optional): The contact to send.
            disable_notification (:obj:`bool`, optional): Sends the message silently. Users will
                receive a notification with no sound.
            reply_to_message_id (:obj:`int`, optional): If the message is a reply, ID of the
                original message.
            allow_sending_without_reply (:obj:`bool`, optional): Pass :obj:`True`, if the message
                should be sent even if the specified replied-to message is not found.
            reply_markup (:class:`telegram.ReplyMarkup`, optional): Additional interface options. A
                JSON-serialized object for an inline keyboard, custom reply keyboard, instructions
                to remove reply keyboard or to force a reply from the user.
            timeout (:obj:`int` | :obj:`float`, optional): If this value is specified, use it as
                the read timeout from the server (instead of the one specified during creation of
                the connection pool).
            api_kwargs (:obj:`dict`, optional): Arbitrary keyword arguments to be passed to the
                Telegram API.

        Returns:
            :class:`telegram.Message`: On success, the sent Message is returned.

        Raises:
            :class:`telegram.error.TelegramError`

        """
        if (not contact) and (not all([phone_number, first_name])):
            raise ValueError(
                "Either contact or phone_number and first_name must be passed as arguments."
            )

        if isinstance(contact, Contact):
            phone_number = contact.phone_number
            first_name = contact.first_name
            last_name = contact.last_name
            vcard = contact.vcard

        data: JSONDict = {
            'chat_id': chat_id,
            'phone_number': phone_number,
            'first_name': first_name,
        }

        if last_name:
            data['last_name'] = last_name
        if vcard:
            data['vcard'] = vcard

        return self._message(  # type: ignore[return-value]
            'sendContact',
            data,
            timeout=timeout,
            disable_notification=disable_notification,
            reply_to_message_id=reply_to_message_id,
            reply_markup=reply_markup,
            allow_sending_without_reply=allow_sending_without_reply,
            api_kwargs=api_kwargs,
        )

    @log
    def send_game(
        self,
        chat_id: Union[int, str],
        game_short_name: str,
        disable_notification: DVInput[bool] = DEFAULT_NONE,
        reply_to_message_id: int = None,
        reply_markup: InlineKeyboardMarkup = None,
        timeout: ODVInput[float] = DEFAULT_NONE,
        api_kwargs: JSONDict = None,
        allow_sending_without_reply: ODVInput[bool] = DEFAULT_NONE,
    ) -> Message:
        """Use this method to send a game.

        Args:
            chat_id (:obj:`int` | :obj:`str`): Unique identifier for the target chat.
            game_short_name (:obj:`str`): Short name of the game, serves as the unique identifier
                for the game. Set up your games via `@BotFather <https://t.me/BotFather>`_.
            disable_notification (:obj:`bool`, optional): Sends the message silently. Users will
                receive a notification with no sound.
            reply_to_message_id (:obj:`int`, optional): If the message is a reply, ID of the
                original message.
            allow_sending_without_reply (:obj:`bool`, optional): Pass :obj:`True`, if the message
                should be sent even if the specified replied-to message is not found.
            reply_markup (:class:`telegram.InlineKeyboardMarkup`, optional): A JSON-serialized
                object for a new inline keyboard. If empty, one ‘Play game_title’ button will be
                shown. If not empty, the first button must launch the game.
            timeout (:obj:`int` | :obj:`float`, optional): If this value is specified, use it as
                the read timeout from the server (instead of the one specified during creation of
                the connection pool).
            api_kwargs (:obj:`dict`, optional): Arbitrary keyword arguments to be passed to the
                Telegram API.

        Returns:
            :class:`telegram.Message`: On success, the sent Message is returned.

        Raises:
            :class:`telegram.error.TelegramError`

        """
        data: JSONDict = {'chat_id': chat_id, 'game_short_name': game_short_name}

        return self._message(  # type: ignore[return-value]
            'sendGame',
            data,
            timeout=timeout,
            disable_notification=disable_notification,
            reply_to_message_id=reply_to_message_id,
            reply_markup=reply_markup,
            allow_sending_without_reply=allow_sending_without_reply,
            api_kwargs=api_kwargs,
        )

    @log
    def send_chat_action(
        self,
        chat_id: Union[str, int],
        action: str,
        timeout: ODVInput[float] = DEFAULT_NONE,
        api_kwargs: JSONDict = None,
    ) -> bool:
        """
        Use this method when you need to tell the user that something is happening on the bot's
        side. The status is set for 5 seconds or less (when a message arrives from your bot,
        Telegram clients clear its typing status). Telegram only recommends using this method when
        a response from the bot will take a noticeable amount of time to arrive.

        Args:
            chat_id (:obj:`int` | :obj:`str`): Unique identifier for the target chat or username
                of the target channel (in the format ``@channelusername``).
            action(:class:`telegram.ChatAction` | :obj:`str`): Type of action to broadcast. Choose
                one, depending on what the user is about to receive. For convenience look at the
                constants in :class:`telegram.ChatAction`
            timeout (:obj:`int` | :obj:`float`, optional): If this value is specified, use it as
                the read timeout from the server (instead of the one specified during creation of
                the connection pool).
            api_kwargs (:obj:`dict`, optional): Arbitrary keyword arguments to be passed to the
                Telegram API.

        Returns:
            :obj:`bool`:  On success, :obj:`True` is returned.

        Raises:
            :class:`telegram.error.TelegramError`

        """
        data: JSONDict = {'chat_id': chat_id, 'action': action}

        result = self._post('sendChatAction', data, timeout=timeout, api_kwargs=api_kwargs)

        return result  # type: ignore[return-value]

    def _effective_inline_results(  # pylint: disable=R0201
        self,
        results: Union[
            Sequence['InlineQueryResult'], Callable[[int], Optional[Sequence['InlineQueryResult']]]
        ],
        next_offset: str = None,
        current_offset: str = None,
    ) -> Tuple[Sequence['InlineQueryResult'], Optional[str]]:
        """
        Builds the effective results from the results input.
        We make this a stand-alone method so tg.ext.ExtBot can wrap it.

        Returns:
            Tuple of 1. the effective results and 2. correct the next_offset

        """
        if current_offset is not None and next_offset is not None:
            raise ValueError('`current_offset` and `next_offset` are mutually exclusive!')

        if current_offset is not None:
            # Convert the string input to integer
            if current_offset == '':
                current_offset_int = 0
            else:
                current_offset_int = int(current_offset)

            # for now set to empty string, stating that there are no more results
            # might change later
            next_offset = ''

            if callable(results):
                callable_output = results(current_offset_int)
                if not callable_output:
                    effective_results: Sequence['InlineQueryResult'] = []
                else:
                    effective_results = callable_output
                    # the callback *might* return more results on the next call, so we increment
                    # the page count
                    next_offset = str(current_offset_int + 1)
            else:
                if len(results) > (current_offset_int + 1) * MAX_INLINE_QUERY_RESULTS:
                    # we expect more results for the next page
                    next_offset_int = current_offset_int + 1
                    next_offset = str(next_offset_int)
                    effective_results = results[
                        current_offset_int
                        * MAX_INLINE_QUERY_RESULTS : next_offset_int
                        * MAX_INLINE_QUERY_RESULTS
                    ]
                else:
                    effective_results = results[current_offset_int * MAX_INLINE_QUERY_RESULTS :]
        else:
            effective_results = results  # type: ignore[assignment]

        return effective_results, next_offset

    @log
    def answer_inline_query(
        self,
        inline_query_id: str,
        results: Union[
            Sequence['InlineQueryResult'], Callable[[int], Optional[Sequence['InlineQueryResult']]]
        ],
        cache_time: int = 300,
        is_personal: bool = None,
        next_offset: str = None,
        switch_pm_text: str = None,
        switch_pm_parameter: str = None,
        timeout: ODVInput[float] = DEFAULT_NONE,
        current_offset: str = None,
        api_kwargs: JSONDict = None,
    ) -> bool:
        """
        Use this method to send answers to an inline query. No more than 50 results per query are
        allowed.

        Warning:
            In most use cases :attr:`current_offset` should not be passed manually. Instead of
            calling this method directly, use the shortcut :meth:`telegram.InlineQuery.answer` with
            ``auto_pagination=True``, which will take care of passing the correct value.

        Args:
            inline_query_id (:obj:`str`): Unique identifier for the answered query.
            results (List[:class:`telegram.InlineQueryResult`] | Callable): A list of results for
                the inline query. In case :attr:`current_offset` is passed, ``results`` may also be
                a callable that accepts the current page index starting from 0. It must return
                either a list of :class:`telegram.InlineQueryResult` instances or :obj:`None` if
                there are no more results.
            cache_time (:obj:`int`, optional): The maximum amount of time in seconds that the
                result of the inline query may be cached on the server. Defaults to ``300``.
            is_personal (:obj:`bool`, optional): Pass :obj:`True`, if results may be cached on
                the server side only for the user that sent the query. By default,
                results may be returned to any user who sends the same query.
            next_offset (:obj:`str`, optional): Pass the offset that a client should send in the
                next query with the same text to receive more results. Pass an empty string if
                there are no more results or if you don't support pagination. Offset length can't
                exceed 64 bytes.
            switch_pm_text (:obj:`str`, optional): If passed, clients will display a button with
                specified text that switches the user to a private chat with the bot and sends the
                bot a start message with the parameter ``switch_pm_parameter``.
            switch_pm_parameter (:obj:`str`, optional): Deep-linking parameter for the /start
                message sent to the bot when user presses the switch button. 1-64 characters,
                only A-Z, a-z, 0-9, _ and - are allowed.
            current_offset (:obj:`str`, optional): The :attr:`telegram.InlineQuery.offset` of
                the inline query to answer. If passed, PTB will automatically take care of
                the pagination for you, i.e. pass the correct ``next_offset`` and truncate the
                results list/get the results from the callable you passed.
            timeout (:obj:`int` | :obj:`float`, optional): If this value is specified, use it as
                the read timeout from the server (instead of the one specified during creation of
                the connection pool).
            api_kwargs (:obj:`dict`, optional): Arbitrary keyword arguments to be passed to the
                Telegram API.

        Example:
            An inline bot that sends YouTube videos can ask the user to connect the bot to their
            YouTube account to adapt search results accordingly. To do this, it displays a
            'Connect your YouTube account' button above the results, or even before showing any.
            The user presses the button, switches to a private chat with the bot and, in doing so,
            passes a start parameter that instructs the bot to return an oauth link. Once done, the
            bot can offer a switch_inline button so that the user can easily return to the chat
            where they wanted to use the bot's inline capabilities.

        Returns:
            :obj:`bool`: On success, :obj:`True` is returned.

        Raises:
            :class:`telegram.error.TelegramError`

        """

        @no_type_check
        def _set_defaults(res):
            # pylint: disable=W0212
            if hasattr(res, 'parse_mode') and res.parse_mode == DEFAULT_NONE:
                if self.defaults:
                    res.parse_mode = self.defaults.parse_mode
                else:
                    res.parse_mode = None
            if hasattr(res, 'input_message_content') and res.input_message_content:
                if (
                    hasattr(res.input_message_content, 'parse_mode')
                    and res.input_message_content.parse_mode == DEFAULT_NONE
                ):
                    if self.defaults:
                        res.input_message_content.parse_mode = DefaultValue.get_value(
                            self.defaults.parse_mode
                        )
                    else:
                        res.input_message_content.parse_mode = None
                if (
                    hasattr(res.input_message_content, 'disable_web_page_preview')
                    and res.input_message_content.disable_web_page_preview == DEFAULT_NONE
                ):
                    if self.defaults:
                        res.input_message_content.disable_web_page_preview = (
                            DefaultValue.get_value(self.defaults.disable_web_page_preview)
                        )
                    else:
                        res.input_message_content.disable_web_page_preview = None

        effective_results, next_offset = self._effective_inline_results(
            results=results, next_offset=next_offset, current_offset=current_offset
        )

        # Apply defaults
        for result in effective_results:
            _set_defaults(result)

        results_dicts = [res.to_dict() for res in effective_results]

        data: JSONDict = {'inline_query_id': inline_query_id, 'results': results_dicts}

        if cache_time or cache_time == 0:
            data['cache_time'] = cache_time
        if is_personal:
            data['is_personal'] = is_personal
        if next_offset is not None:
            data['next_offset'] = next_offset
        if switch_pm_text:
            data['switch_pm_text'] = switch_pm_text
        if switch_pm_parameter:
            data['switch_pm_parameter'] = switch_pm_parameter

        return self._post(  # type: ignore[return-value]
            'answerInlineQuery',
            data,
            timeout=timeout,
            api_kwargs=api_kwargs,
        )

    @log
    def get_user_profile_photos(
        self,
        user_id: Union[str, int],
        offset: int = None,
        limit: int = 100,
        timeout: ODVInput[float] = DEFAULT_NONE,
        api_kwargs: JSONDict = None,
    ) -> Optional[UserProfilePhotos]:
        """Use this method to get a list of profile pictures for a user.

        Args:
            user_id (:obj:`int`): Unique identifier of the target user.
            offset (:obj:`int`, optional): Sequential number of the first photo to be returned.
                By default, all photos are returned.
            limit (:obj:`int`, optional): Limits the number of photos to be retrieved. Values
                between 1-100 are accepted. Defaults to ``100``.
            timeout (:obj:`int` | :obj:`float`, optional): If this value is specified, use it as
                the read timeout from the server (instead of the one specified during creation of
                the connection pool).
            api_kwargs (:obj:`dict`, optional): Arbitrary keyword arguments to be passed to the
                Telegram API.

        Returns:
            :class:`telegram.UserProfilePhotos`

        Raises:
            :class:`telegram.error.TelegramError`

        """
        data: JSONDict = {'user_id': user_id}

        if offset is not None:
            data['offset'] = offset
        if limit:
            data['limit'] = limit

        result = self._post('getUserProfilePhotos', data, timeout=timeout, api_kwargs=api_kwargs)

        return UserProfilePhotos.de_json(result, self)  # type: ignore[return-value, arg-type]

    @log
    def get_file(
        self,
        file_id: Union[
            str, Animation, Audio, ChatPhoto, Document, PhotoSize, Sticker, Video, VideoNote, Voice
        ],
        timeout: ODVInput[float] = DEFAULT_NONE,
        api_kwargs: JSONDict = None,
    ) -> File:
        """
        Use this method to get basic info about a file and prepare it for downloading. For the
        moment, bots can download files of up to 20MB in size. The file can then be downloaded
        with :meth:`telegram.File.download`. It is guaranteed that the link will be
        valid for at least 1 hour. When the link expires, a new one can be requested by
        calling get_file again.

        Note:
             This function may not preserve the original file name and MIME type.
             You should save the file's MIME type and name (if available) when the File object
             is received.

        Args:
            file_id (:obj:`str` | :class:`telegram.Animation` | :class:`telegram.Audio` |         \
                     :class:`telegram.ChatPhoto` | :class:`telegram.Document` |                   \
                     :class:`telegram.PhotoSize` | :class:`telegram.Sticker` |                    \
                     :class:`telegram.Video` | :class:`telegram.VideoNote` |                      \
                     :class:`telegram.Voice`):
                Either the file identifier or an object that has a file_id attribute
                to get file information about.
            timeout (:obj:`int` | :obj:`float`, optional): If this value is specified, use it as
                the read timeout from the server (instead of the one specified during creation of
                the connection pool).
            api_kwargs (:obj:`dict`, optional): Arbitrary keyword arguments to be passed to the
                Telegram API.

        Returns:
            :class:`telegram.File`

        Raises:
            :class:`telegram.error.TelegramError`

        """
        try:
            file_id = file_id.file_id  # type: ignore[union-attr]
        except AttributeError:
            pass

        data: JSONDict = {'file_id': file_id}

        result = self._post('getFile', data, timeout=timeout, api_kwargs=api_kwargs)

        if result.get('file_path') and not is_local_file(  # type: ignore[union-attr]
            result['file_path']  # type: ignore[index]
        ):
            result['file_path'] = '{}/{}'.format(  # type: ignore[index]
                self.base_file_url, result['file_path']  # type: ignore[index]
            )

        return File.de_json(result, self)  # type: ignore[return-value, arg-type]

    @log
    def ban_chat_member(
        self,
        chat_id: Union[str, int],
        user_id: Union[str, int],
        timeout: ODVInput[float] = DEFAULT_NONE,
        until_date: Union[int, datetime] = None,
        api_kwargs: JSONDict = None,
        revoke_messages: bool = None,
    ) -> bool:
        """
        Use this method to ban a user from a group, supergroup or a channel. In the case of
        supergroups and channels, the user will not be able to return to the group on their own
        using invite links, etc., unless unbanned first. The bot must be an administrator in the
        chat for this to work and must have the appropriate admin rights.

         .. versionadded:: 13.7

        Args:
            chat_id (:obj:`int` | :obj:`str`): Unique identifier for the target group or username
                of the target supergroup or channel (in the format ``@channelusername``).
            user_id (:obj:`int`): Unique identifier of the target user.
            timeout (:obj:`int` | :obj:`float`, optional): If this value is specified, use it as
                the read timeout from the server (instead of the one specified during creation of
                the connection pool).
            until_date (:obj:`int` | :obj:`datetime.datetime`, optional): Date when the user will
                be unbanned, unix time. If user is banned for more than 366 days or less than 30
                seconds from the current time they are considered to be banned forever. Applied
                for supergroups and channels only.
                For timezone naive :obj:`datetime.datetime` objects, the default timezone of the
                bot will be used.
            revoke_messages (:obj:`bool`, optional): Pass :obj:`True` to delete all messages from
                the chat for the user that is being removed. If :obj:`False`, the user will be able
                to see messages in the group that were sent before the user was removed.
                Always :obj:`True` for supergroups and channels.

                .. versionadded:: 13.4
            api_kwargs (:obj:`dict`, optional): Arbitrary keyword arguments to be passed to the
                Telegram API.

        Returns:
            :obj:`bool`: On success, :obj:`True` is returned.

        Raises:
            :class:`telegram.error.TelegramError`

        """
        data: JSONDict = {'chat_id': chat_id, 'user_id': user_id}

        if until_date is not None:
            if isinstance(until_date, datetime):
                until_date = to_timestamp(
                    until_date, tzinfo=self.defaults.tzinfo if self.defaults else None
                )
            data['until_date'] = until_date

        if revoke_messages is not None:
            data['revoke_messages'] = revoke_messages

        result = self._post('banChatMember', data, timeout=timeout, api_kwargs=api_kwargs)

        return result  # type: ignore[return-value]

    @log
    def unban_chat_member(
        self,
        chat_id: Union[str, int],
        user_id: Union[str, int],
        timeout: ODVInput[float] = DEFAULT_NONE,
        api_kwargs: JSONDict = None,
        only_if_banned: bool = None,
    ) -> bool:
        """Use this method to unban a previously kicked user in a supergroup or channel.

        The user will *not* return to the group or channel automatically, but will be able to join
        via link, etc. The bot must be an administrator for this to work. By default, this method
        guarantees that after the call the user is not a member of the chat, but will be able to
        join it. So if the user is a member of the chat they will also be *removed* from the chat.
        If you don't want this, use the parameter :attr:`only_if_banned`.

        Args:
            chat_id (:obj:`int` | :obj:`str`): Unique identifier for the target chat or username
                of the target supergroup or channel (in the format ``@channelusername``).
            user_id (:obj:`int`): Unique identifier of the target user.
            only_if_banned (:obj:`bool`, optional): Do nothing if the user is not banned.
            timeout (:obj:`int` | :obj:`float`, optional): If this value is specified, use it as
                the read timeout from the server (instead of the one specified during creation of
                the connection pool).
            api_kwargs (:obj:`dict`, optional): Arbitrary keyword arguments to be passed to the
                Telegram API.

        Returns:
            :obj:`bool` On success, :obj:`True` is returned.

        Raises:
            :class:`telegram.error.TelegramError`

        """
        data: JSONDict = {'chat_id': chat_id, 'user_id': user_id}

        if only_if_banned is not None:
            data['only_if_banned'] = only_if_banned

        result = self._post('unbanChatMember', data, timeout=timeout, api_kwargs=api_kwargs)

        return result  # type: ignore[return-value]

    @log
    def answer_callback_query(
        self,
        callback_query_id: str,
        text: str = None,
        show_alert: bool = False,
        url: str = None,
        cache_time: int = None,
        timeout: ODVInput[float] = DEFAULT_NONE,
        api_kwargs: JSONDict = None,
    ) -> bool:
        """
        Use this method to send answers to callback queries sent from inline keyboards. The answer
        will be displayed to the user as a notification at the top of the chat screen or as an
        alert.
        Alternatively, the user can be redirected to the specified Game URL. For this option to
        work, you must first create a game for your bot via `@BotFather <https://t.me/BotFather>`_
        and accept the terms. Otherwise, you may use links like t.me/your_bot?start=XXXX that open
        your bot with a parameter.

        Args:
            callback_query_id (:obj:`str`): Unique identifier for the query to be answered.
            text (:obj:`str`, optional): Text of the notification. If not specified, nothing will
                be shown to the user, 0-200 characters.
            show_alert (:obj:`bool`, optional): If :obj:`True`, an alert will be shown by the
                client instead of a notification at the top of the chat screen. Defaults to
                :obj:`False`.
            url (:obj:`str`, optional): URL that will be opened by the user's client. If you have
                created a Game and accepted the conditions via
                `@BotFather <https://t.me/BotFather>`_, specify the URL that
                opens your game - note that this will only work if the query comes from a callback
                game button. Otherwise, you may use links like t.me/your_bot?start=XXXX that open
                your bot with a parameter.
            cache_time (:obj:`int`, optional): The maximum amount of time in seconds that the
                result of the callback query may be cached client-side. Defaults to 0.
            timeout (:obj:`int` | :obj:`float`, optional): If this value is specified, use it as
                the read timeout from the server (instead of the one specified during creation of
                the connection pool).
            api_kwargs (:obj:`dict`, optional): Arbitrary keyword arguments to be passed to the
                Telegram API.

        Returns:
            :obj:`bool` On success, :obj:`True` is returned.

        Raises:
            :class:`telegram.error.TelegramError`

        """
        data: JSONDict = {'callback_query_id': callback_query_id}

        if text:
            data['text'] = text
        if show_alert:
            data['show_alert'] = show_alert
        if url:
            data['url'] = url
        if cache_time is not None:
            data['cache_time'] = cache_time

        result = self._post('answerCallbackQuery', data, timeout=timeout, api_kwargs=api_kwargs)

        return result  # type: ignore[return-value]

    @log
    def edit_message_text(
        self,
        text: str,
        chat_id: Union[str, int] = None,
        message_id: int = None,
        inline_message_id: int = None,
        parse_mode: ODVInput[str] = DEFAULT_NONE,
        disable_web_page_preview: ODVInput[bool] = DEFAULT_NONE,
        reply_markup: InlineKeyboardMarkup = None,
        timeout: ODVInput[float] = DEFAULT_NONE,
        api_kwargs: JSONDict = None,
        entities: Union[List['MessageEntity'], Tuple['MessageEntity', ...]] = None,
    ) -> Union[Message, bool]:
        """
        Use this method to edit text and game messages.

        Args:
            chat_id (:obj:`int` | :obj:`str`, optional): Required if inline_message_id is not
                specified. Unique identifier for the target chat or username of the target channel
                (in the format ``@channelusername``)
            message_id (:obj:`int`, optional): Required if inline_message_id is not specified.
                Identifier of the message to edit.
            inline_message_id (:obj:`str`, optional): Required if chat_id and message_id are not
                specified. Identifier of the inline message.
            text (:obj:`str`): New text of the message, 1-4096 characters after entities parsing.
            parse_mode (:obj:`str`, optional): Send Markdown or HTML, if you want Telegram apps to
                show bold, italic, fixed-width text or inline URLs in your bot's message. See the
                constants in :class:`telegram.ParseMode` for the available modes.
            entities (List[:class:`telegram.MessageEntity`], optional): List of special entities
                that appear in message text, which can be specified instead of :attr:`parse_mode`.
            disable_web_page_preview (:obj:`bool`, optional): Disables link previews for links in
                this message.
            reply_markup (:class:`telegram.InlineKeyboardMarkup`, optional): A JSON-serialized
                object for an inline keyboard.
            timeout (:obj:`int` | :obj:`float`, optional): If this value is specified, use it as
                the read timeout from the server (instead of the one specified during creation of
                the connection pool).
            api_kwargs (:obj:`dict`, optional): Arbitrary keyword arguments to be passed to the
                Telegram API.

        Returns:
            :class:`telegram.Message`: On success, if edited message is not an inline message, the
            edited message is returned, otherwise :obj:`True` is returned.

        Raises:
            :class:`telegram.error.TelegramError`

        """
        data: JSONDict = {
            'text': text,
            'parse_mode': parse_mode,
            'disable_web_page_preview': disable_web_page_preview,
        }

        if chat_id:
            data['chat_id'] = chat_id
        if message_id:
            data['message_id'] = message_id
        if inline_message_id:
            data['inline_message_id'] = inline_message_id
        if entities:
            data['entities'] = [me.to_dict() for me in entities]

        return self._message(
            'editMessageText',
            data,
            timeout=timeout,
            reply_markup=reply_markup,
            api_kwargs=api_kwargs,
        )

    @log
    def edit_message_caption(
        self,
        chat_id: Union[str, int] = None,
        message_id: int = None,
        inline_message_id: int = None,
        caption: str = None,
        reply_markup: InlineKeyboardMarkup = None,
        timeout: ODVInput[float] = DEFAULT_NONE,
        parse_mode: ODVInput[str] = DEFAULT_NONE,
        api_kwargs: JSONDict = None,
        caption_entities: Union[List['MessageEntity'], Tuple['MessageEntity', ...]] = None,
    ) -> Union[Message, bool]:
        """
        Use this method to edit captions of messages.

        Args:
            chat_id (:obj:`int` | :obj:`str`, optional): Required if inline_message_id is not
                specified. Unique identifier for the target chat or username of the target channel
                (in the format ``@channelusername``)
            message_id (:obj:`int`, optional): Required if inline_message_id is not specified.
                Identifier of the message to edit.
            inline_message_id (:obj:`str`, optional): Required if chat_id and message_id are not
                specified. Identifier of the inline message.
            caption (:obj:`str`, optional): New caption of the message, 0-1024 characters after
                entities parsing.
            parse_mode (:obj:`str`, optional): Send Markdown or HTML, if you want Telegram apps to
                show bold, italic, fixed-width text or inline URLs in the media caption. See the
                constants in :class:`telegram.ParseMode` for the available modes.
            caption_entities (List[:class:`telegram.MessageEntity`], optional): List of special
                entities that appear in message text, which can be specified instead of
                :attr:`parse_mode`.
            reply_markup (:class:`telegram.InlineKeyboardMarkup`, optional): A JSON-serialized
                object for an inline keyboard.
            timeout (:obj:`int` | :obj:`float`, optional): If this value is specified, use it as
                the read timeout from the server (instead of the one specified during creation of
                the connection pool).
            api_kwargs (:obj:`dict`, optional): Arbitrary keyword arguments to be passed to the
                Telegram API.

        Returns:
            :class:`telegram.Message`: On success, if edited message is not an inline message, the
            edited message is returned, otherwise :obj:`True` is returned.

        Raises:
            :class:`telegram.error.TelegramError`

        """
        if inline_message_id is None and (chat_id is None or message_id is None):
            raise ValueError(
                'edit_message_caption: Both chat_id and message_id are required when '
                'inline_message_id is not specified'
            )

        data: JSONDict = {'parse_mode': parse_mode}

        if caption:
            data['caption'] = caption
        if caption_entities:
            data['caption_entities'] = [me.to_dict() for me in caption_entities]
        if chat_id:
            data['chat_id'] = chat_id
        if message_id:
            data['message_id'] = message_id
        if inline_message_id:
            data['inline_message_id'] = inline_message_id

        return self._message(
            'editMessageCaption',
            data,
            timeout=timeout,
            reply_markup=reply_markup,
            api_kwargs=api_kwargs,
        )

    @log
    def edit_message_media(
        self,
        media: 'InputMedia',
        chat_id: Union[str, int] = None,
        message_id: int = None,
        inline_message_id: int = None,
        reply_markup: InlineKeyboardMarkup = None,
        timeout: ODVInput[float] = DEFAULT_NONE,
        api_kwargs: JSONDict = None,
    ) -> Union[Message, bool]:
        """
        Use this method to edit animation, audio, document, photo, or video messages. If a message
        is part of a message album, then it can be edited only to an audio for audio albums, only
        to a document for document albums and to a photo or a video otherwise. When an inline
        message is edited, a new file can't be uploaded; use a previously uploaded file via its
        ``file_id`` or specify a URL.

        Args:
            media (:class:`telegram.InputMedia`): An object for a new media content
                of the message.
            chat_id (:obj:`int` | :obj:`str`, optional): Required if inline_message_id is not
                specified. Unique identifier for the target chat or username of the target channel
                (in the format ``@channelusername``).
            message_id (:obj:`int`, optional): Required if inline_message_id is not specified.
                Identifier of the message to edit.
            inline_message_id (:obj:`str`, optional): Required if chat_id and message_id are not
                specified. Identifier of the inline message.
            reply_markup (:class:`telegram.InlineKeyboardMarkup`, optional): A JSON-serialized
                object for an inline keyboard.
            timeout (:obj:`int` | :obj:`float`, optional): If this value is specified, use it as
                the read timeout from the server (instead of the one specified during creation of
                the connection pool).
            api_kwargs (:obj:`dict`, optional): Arbitrary keyword arguments to be passed to the
                Telegram API.

        Returns:
<<<<<<< HEAD
            :class:`telegram.Message`: On success, if the edited message is not an inline message
            , the edited Message is returned, otherwise :obj:`True` is returned.
=======
            :class:`telegram.Message`: On success, if edited message is not an inline message, the
            edited Message is returned, otherwise :obj:`True` is returned.
>>>>>>> 930a6157

        Raises:
            :class:`telegram.error.TelegramError`
        """
        if inline_message_id is None and (chat_id is None or message_id is None):
            raise ValueError(
                'edit_message_media: Both chat_id and message_id are required when '
                'inline_message_id is not specified'
            )

        data: JSONDict = {'media': media}

        if chat_id:
            data['chat_id'] = chat_id
        if message_id:
            data['message_id'] = message_id
        if inline_message_id:
            data['inline_message_id'] = inline_message_id

        return self._message(
            'editMessageMedia',
            data,
            timeout=timeout,
            reply_markup=reply_markup,
            api_kwargs=api_kwargs,
        )

    @log
    def edit_message_reply_markup(
        self,
        chat_id: Union[str, int] = None,
        message_id: int = None,
        inline_message_id: int = None,
        reply_markup: Optional['InlineKeyboardMarkup'] = None,
        timeout: ODVInput[float] = DEFAULT_NONE,
        api_kwargs: JSONDict = None,
    ) -> Union[Message, bool]:
        """
        Use this method to edit only the reply markup of messages sent by the bot or via the bot
        (for inline bots).

        Args:
            chat_id (:obj:`int` | :obj:`str`, optional): Required if inline_message_id is not
                specified. Unique identifier for the target chat or username of the target channel
                (in the format ``@channelusername``).
            message_id (:obj:`int`, optional): Required if inline_message_id is not specified.
                Identifier of the message to edit.
            inline_message_id (:obj:`str`, optional): Required if chat_id and message_id are not
                specified. Identifier of the inline message.
            reply_markup (:class:`telegram.InlineKeyboardMarkup`, optional): A JSON-serialized
                object for an inline keyboard.
            timeout (:obj:`int` | :obj:`float`, optional): If this value is specified, use it as
                the read timeout from the server (instead of the one specified during creation of
                the connection pool).
            api_kwargs (:obj:`dict`, optional): Arbitrary keyword arguments to be passed to the
                Telegram API.

        Returns:
            :class:`telegram.Message`: On success, if edited message is not an inline message, the
            edited message is returned, otherwise :obj:`True` is returned.

        Raises:
            :class:`telegram.error.TelegramError`

        """
        if inline_message_id is None and (chat_id is None or message_id is None):
            raise ValueError(
                'edit_message_reply_markup: Both chat_id and message_id are required when '
                'inline_message_id is not specified'
            )

        data: JSONDict = {}

        if chat_id:
            data['chat_id'] = chat_id
        if message_id:
            data['message_id'] = message_id
        if inline_message_id:
            data['inline_message_id'] = inline_message_id

        return self._message(
            'editMessageReplyMarkup',
            data,
            timeout=timeout,
            reply_markup=reply_markup,
            api_kwargs=api_kwargs,
        )

    @log
    def get_updates(
        self,
        offset: int = None,
        limit: int = 100,
        timeout: float = 0,
        read_latency: float = 2.0,
        allowed_updates: List[str] = None,
        api_kwargs: JSONDict = None,
    ) -> List[Update]:
        """Use this method to receive incoming updates using long polling.

        Args:
            offset (:obj:`int`, optional): Identifier of the first update to be returned. Must be
                greater by one than the highest among the identifiers of previously received
                updates. By default, updates starting with the earliest unconfirmed update are
                returned. An update is considered confirmed as soon as getUpdates is called with an
                offset higher than its :attr:`telegram.Update.update_id`. The negative offset can
                be specified to retrieve updates starting from -offset update from the end of the
                updates queue. All previous updates will forgotten.
            limit (:obj:`int`, optional): Limits the number of updates to be retrieved. Values
                between 1-100 are accepted. Defaults to ``100``.
            timeout (:obj:`int`, optional): Timeout in seconds for long polling. Defaults to ``0``,
                i.e. usual short polling. Should be positive, short polling should be used for
                testing purposes only.
            read_latency (:obj:`float` | :obj:`int`, optional): Grace time in seconds for receiving
                the reply from server. Will be added to the ``timeout`` value and used as the read
                timeout from server. Defaults to  ``2``.
            allowed_updates (List[:obj:`str`]), optional): A JSON-serialized list the types of
                updates you want your bot to receive. For example, specify ["message",
                "edited_channel_post", "callback_query"] to only receive updates of these types.
                See :class:`telegram.Update` for a complete list of available update types.
                Specify an empty list to receive all updates except
                :attr:`telegram.Update.chat_member` (default). If not specified, the previous
                setting will be used. Please note that this parameter doesn't affect updates
                created before the call to the get_updates, so unwanted updates may be received for
                a short period of time.
            api_kwargs (:obj:`dict`, optional): Arbitrary keyword arguments to be passed to the
                Telegram API.

        Note:
            1. This method will not work if an outgoing webhook is set up.
            2. In order to avoid getting duplicate updates, recalculate offset after each
               server response.
            3. To take full advantage of this library take a look at :class:`telegram.ext.Updater`

        Returns:
            List[:class:`telegram.Update`]

        Raises:
            :class:`telegram.error.TelegramError`

        """
        data: JSONDict = {'timeout': timeout}

        if offset:
            data['offset'] = offset
        if limit:
            data['limit'] = limit
        if allowed_updates is not None:
            data['allowed_updates'] = allowed_updates

        # Ideally we'd use an aggressive read timeout for the polling. However,
        # * Short polling should return within 2 seconds.
        # * Long polling poses a different problem: the connection might have been dropped while
        #   waiting for the server to return and there's no way of knowing the connection had been
        #   dropped in real time.
        result = cast(
            List[JSONDict],
            self._post(
                'getUpdates',
                data,
                timeout=float(read_latency) + float(timeout),
                api_kwargs=api_kwargs,
            ),
        )

        if result:
            self.logger.debug('Getting updates: %s', [u['update_id'] for u in result])
        else:
            self.logger.debug('No new updates found.')

        return Update.de_list(result, self)  # type: ignore[return-value]

    @log
    def set_webhook(
        self,
        url: str,
        certificate: FileInput = None,
        timeout: ODVInput[float] = DEFAULT_NONE,
        max_connections: int = 40,
        allowed_updates: List[str] = None,
        api_kwargs: JSONDict = None,
        ip_address: str = None,
        drop_pending_updates: bool = None,
    ) -> bool:
        """
        Use this method to specify a url and receive incoming updates via an outgoing webhook.
        Whenever there is an update for the bot, Telegram will send an HTTPS POST request to the
        specified url, containing a JSON-serialized Update. In case of an unsuccessful request,
        Telegram will give up after a reasonable amount of attempts.

        If you'd like to make sure that the Webhook request comes from Telegram, Telegram
        recommends using a secret path in the URL, e.g. https://www.example.com/<token>. Since
        nobody else knows your bot's token, you can be pretty sure it's us.

        Note:
            The certificate argument should be a file from disk ``open(filename, 'rb')``.

        Args:
            url (:obj:`str`): HTTPS url to send updates to. Use an empty string to remove webhook
                integration.
            certificate (:obj:`filelike`): Upload your public key certificate so that the root
                certificate in use can be checked. See our self-signed guide for details.
                (https://goo.gl/rw7w6Y)
            ip_address (:obj:`str`, optional): The fixed IP address which will be used to send
                webhook requests instead of the IP address resolved through DNS.
            max_connections (:obj:`int`, optional): Maximum allowed number of simultaneous HTTPS
                connections to the webhook for update delivery, 1-100. Defaults to ``40``. Use
                lower values to limit the load on your bot's server, and higher values to increase
                your bot's throughput.
            allowed_updates (List[:obj:`str`], optional): A JSON-serialized list the types of
                updates you want your bot to receive. For example, specify ["message",
                "edited_channel_post", "callback_query"] to only receive updates of these types.
                See :class:`telegram.Update` for a complete list of available update types.
                Specify an empty list to receive all updates except
                :attr:`telegram.Update.chat_member` (default). If not specified, the previous
                setting will be used. Please note that this parameter doesn't affect updates
                created before the call to the set_webhook, so unwanted updates may be received for
                a short period of time.
            drop_pending_updates (:obj:`bool`, optional): Pass :obj:`True` to drop all pending
                updates.
            timeout (:obj:`int` | :obj:`float`, optional): If this value is specified, use it as
                the read timeout from the server (instead of the one specified during creation of
                the connection pool).
            api_kwargs (:obj:`dict`, optional): Arbitrary keyword arguments to be passed to the
                Telegram API.

        Note:
            1. You will not be able to receive updates using :meth:`get_updates` for long as an
               outgoing webhook is set up.
            2. To use a self-signed certificate, you need to upload your public key certificate
               using certificate parameter. Please upload as InputFile, sending a String will not
               work.
            3. Ports currently supported for Webhooks: ``443``, ``80``, ``88``, ``8443``.

            If you're having any trouble setting up webhooks, please check out this `guide to
            Webhooks`_.

        Returns:
            :obj:`bool` On success, :obj:`True` is returned.

        Raises:
            :class:`telegram.error.TelegramError`

        .. _`guide to Webhooks`: https://core.telegram.org/bots/webhooks

        """
        data: JSONDict = {'url': url}

        if certificate:
            data['certificate'] = parse_file_input(certificate)
        if max_connections is not None:
            data['max_connections'] = max_connections
        if allowed_updates is not None:
            data['allowed_updates'] = allowed_updates
        if ip_address:
            data['ip_address'] = ip_address
        if drop_pending_updates:
            data['drop_pending_updates'] = drop_pending_updates

        result = self._post('setWebhook', data, timeout=timeout, api_kwargs=api_kwargs)

        return result  # type: ignore[return-value]

    @log
    def delete_webhook(
        self,
        timeout: ODVInput[float] = DEFAULT_NONE,
        api_kwargs: JSONDict = None,
        drop_pending_updates: bool = None,
    ) -> bool:
        """
        Use this method to remove webhook integration if you decide to switch back to
        :meth:`get_updates()`.

        Args:
            drop_pending_updates (:obj:`bool`, optional): Pass :obj:`True` to drop all pending
                updates.
            timeout (:obj:`int` | :obj:`float`, optional): If this value is specified, use it as
                the read timeout from the server (instead of the one specified during creation of
                the connection pool).
            api_kwargs (:obj:`dict`, optional): Arbitrary keyword arguments to be passed to the
                Telegram API.

        Returns:
            :obj:`bool`: On success, :obj:`True` is returned.

        Raises:
            :class:`telegram.error.TelegramError`

        """
        data = {}

        if drop_pending_updates:
            data['drop_pending_updates'] = drop_pending_updates

        result = self._post('deleteWebhook', data, timeout=timeout, api_kwargs=api_kwargs)

        return result  # type: ignore[return-value]

    @log
    def leave_chat(
        self,
        chat_id: Union[str, int],
        timeout: ODVInput[float] = DEFAULT_NONE,
        api_kwargs: JSONDict = None,
    ) -> bool:
        """Use this method for your bot to leave a group, supergroup or channel.

        Args:
            chat_id (:obj:`int` | :obj:`str`): Unique identifier for the target chat or username
                of the target supergroup or channel (in the format ``@channelusername``).
            timeout (:obj:`int` | :obj:`float`, optional): If this value is specified, use it as
                the read timeout from the server (instead of the one specified during creation of
                the connection pool).
            api_kwargs (:obj:`dict`, optional): Arbitrary keyword arguments to be passed to the
                Telegram API.

        Returns:
            :obj:`bool`: On success, :obj:`True` is returned.

        Raises:
            :class:`telegram.error.TelegramError`

        """
        data: JSONDict = {'chat_id': chat_id}

        result = self._post('leaveChat', data, timeout=timeout, api_kwargs=api_kwargs)

        return result  # type: ignore[return-value]

    @log
    def get_chat(
        self,
        chat_id: Union[str, int],
        timeout: ODVInput[float] = DEFAULT_NONE,
        api_kwargs: JSONDict = None,
    ) -> Chat:
        """
        Use this method to get up to date information about the chat (current name of the user for
        one-on-one conversations, current username of a user, group or channel, etc.).

        Args:
            chat_id (:obj:`int` | :obj:`str`): Unique identifier for the target chat or username
                of the target supergroup or channel (in the format ``@channelusername``).
            timeout (:obj:`int` | :obj:`float`, optional): If this value is specified, use it as
                the read timeout from the server (instead of the one specified during creation of
                the connection pool).
            api_kwargs (:obj:`dict`, optional): Arbitrary keyword arguments to be passed to the
                Telegram API.

        Returns:
            :class:`telegram.Chat`

        Raises:
            :class:`telegram.error.TelegramError`

        """
        data: JSONDict = {'chat_id': chat_id}

        result = self._post('getChat', data, timeout=timeout, api_kwargs=api_kwargs)

        return Chat.de_json(result, self)  # type: ignore[return-value, arg-type]

    @log
    def get_chat_administrators(
        self,
        chat_id: Union[str, int],
        timeout: ODVInput[float] = DEFAULT_NONE,
        api_kwargs: JSONDict = None,
    ) -> List[ChatMember]:
        """
        Use this method to get a list of administrators in a chat.

        Args:
            chat_id (:obj:`int` | :obj:`str`): Unique identifier for the target chat or username
                of the target supergroup or channel (in the format ``@channelusername``).
            timeout (:obj:`int` | :obj:`float`, optional): If this value is specified, use it as
                the read timeout from the server (instead of the one specified during creation of
                the connection pool).
            api_kwargs (:obj:`dict`, optional): Arbitrary keyword arguments to be passed to the
                Telegram API.

        Returns:
            List[:class:`telegram.ChatMember`]: On success, returns a list of ``ChatMember``
            objects that contains information about all chat administrators except
            other bots. If the chat is a group or a supergroup and no administrators were
            appointed, only the creator will be returned.

        Raises:
            :class:`telegram.error.TelegramError`

        """
        data: JSONDict = {'chat_id': chat_id}

        result = self._post('getChatAdministrators', data, timeout=timeout, api_kwargs=api_kwargs)

        return ChatMember.de_list(result, self)  # type: ignore

    @log
    def get_chat_member_count(
        self,
        chat_id: Union[str, int],
        timeout: ODVInput[float] = DEFAULT_NONE,
        api_kwargs: JSONDict = None,
    ) -> int:
        """Use this method to get the number of members in a chat.

         .. versionadded:: 13.7

        Args:
            chat_id (:obj:`int` | :obj:`str`): Unique identifier for the target chat or username
                of the target supergroup or channel (in the format ``@channelusername``).
            timeout (:obj:`int` | :obj:`float`, optional): If this value is specified, use it as
                the read timeout from the server (instead of the one specified during creation of
                the connection pool).
            api_kwargs (:obj:`dict`, optional): Arbitrary keyword arguments to be passed to the
                Telegram API.

        Returns:
            :obj:`int`: Number of members in the chat.

        Raises:
            :class:`telegram.error.TelegramError`

        """
        data: JSONDict = {'chat_id': chat_id}

        result = self._post('getChatMemberCount', data, timeout=timeout, api_kwargs=api_kwargs)

        return result  # type: ignore[return-value]

    @log
    def get_chat_member(
        self,
        chat_id: Union[str, int],
        user_id: Union[str, int],
        timeout: ODVInput[float] = DEFAULT_NONE,
        api_kwargs: JSONDict = None,
    ) -> ChatMember:
        """Use this method to get information about a member of a chat.

        Args:
            chat_id (:obj:`int` | :obj:`str`): Unique identifier for the target chat or username
                of the target supergroup or channel (in the format ``@channelusername``).
            user_id (:obj:`int`): Unique identifier of the target user.
            timeout (:obj:`int` | :obj:`float`, optional): If this value is specified, use it as
                the read timeout from the server (instead of the one specified during creation of
                the connection pool).
            api_kwargs (:obj:`dict`, optional): Arbitrary keyword arguments to be passed to the
                Telegram API.

        Returns:
            :class:`telegram.ChatMember`

        Raises:
            :class:`telegram.error.TelegramError`

        """
        data: JSONDict = {'chat_id': chat_id, 'user_id': user_id}

        result = self._post('getChatMember', data, timeout=timeout, api_kwargs=api_kwargs)

        return ChatMember.de_json(result, self)  # type: ignore[return-value, arg-type]

    @log
    def set_chat_sticker_set(
        self,
        chat_id: Union[str, int],
        sticker_set_name: str,
        timeout: ODVInput[float] = DEFAULT_NONE,
        api_kwargs: JSONDict = None,
    ) -> bool:
        """Use this method to set a new group sticker set for a supergroup.
        The bot must be an administrator in the chat for this to work and must have the appropriate
        admin rights. Use the field :attr:`telegram.Chat.can_set_sticker_set` optionally returned
        in :meth:`get_chat` requests to check if the bot can use this method.

        Args:
            chat_id (:obj:`int` | :obj:`str`): Unique identifier for the target chat or username
                of the target supergroup (in the format @supergroupusername).
            sticker_set_name (:obj:`str`): Name of the sticker set to be set as the group
                sticker set.
            timeout (:obj:`int` | :obj:`float`, optional): If this value is specified, use it as
                the read timeout from the server (instead of the one specified during creation of
                the connection pool).
            api_kwargs (:obj:`dict`, optional): Arbitrary keyword arguments to be passed to the
                Telegram API.

        Returns:
            :obj:`bool`: On success, :obj:`True` is returned.
        """
        data: JSONDict = {'chat_id': chat_id, 'sticker_set_name': sticker_set_name}

        result = self._post('setChatStickerSet', data, timeout=timeout, api_kwargs=api_kwargs)

        return result  # type: ignore[return-value]

    @log
    def delete_chat_sticker_set(
        self,
        chat_id: Union[str, int],
        timeout: ODVInput[float] = DEFAULT_NONE,
        api_kwargs: JSONDict = None,
    ) -> bool:
        """Use this method to delete a group sticker set from a supergroup. The bot must be an
        administrator in the chat for this to work and must have the appropriate admin rights.
        Use the field :attr:`telegram.Chat.can_set_sticker_set` optionally returned in
        :meth:`get_chat` requests to check if the bot can use this method.

        Args:
            chat_id (:obj:`int` | :obj:`str`): Unique identifier for the target chat or username
                of the target supergroup (in the format @supergroupusername).
            timeout (:obj:`int` | :obj:`float`, optional): If this value is specified, use it as
                the read timeout from the server (instead of the one specified during creation of
                the connection pool).
            api_kwargs (:obj:`dict`, optional): Arbitrary keyword arguments to be passed to the
                Telegram API.

        Returns:
             :obj:`bool`: On success, :obj:`True` is returned.
        """
        data: JSONDict = {'chat_id': chat_id}

        result = self._post('deleteChatStickerSet', data, timeout=timeout, api_kwargs=api_kwargs)

        return result  # type: ignore[return-value]

    def get_webhook_info(
        self, timeout: ODVInput[float] = DEFAULT_NONE, api_kwargs: JSONDict = None
    ) -> WebhookInfo:
        """Use this method to get current webhook status. Requires no parameters.

        If the bot is using :meth:`get_updates`, will return an object with the
        :attr:`telegram.WebhookInfo.url` field empty.

        Args:
            timeout (:obj:`int` | :obj:`float`, optional): If this value is specified, use it as
                the read timeout from the server (instead of the one specified during creation of
                the connection pool).
            api_kwargs (:obj:`dict`, optional): Arbitrary keyword arguments to be passed to the
                Telegram API.

        Returns:
            :class:`telegram.WebhookInfo`

        """
        result = self._post('getWebhookInfo', None, timeout=timeout, api_kwargs=api_kwargs)

        return WebhookInfo.de_json(result, self)  # type: ignore[return-value, arg-type]

    @log
    def set_game_score(
        self,
        user_id: Union[int, str],
        score: int,
        chat_id: Union[str, int] = None,
        message_id: int = None,
        inline_message_id: int = None,
        force: bool = None,
        disable_edit_message: bool = None,
        timeout: ODVInput[float] = DEFAULT_NONE,
        api_kwargs: JSONDict = None,
    ) -> Union[Message, bool]:
        """
        Use this method to set the score of the specified user in a game message.

        Args:
            user_id (:obj:`int`): User identifier.
            score (:obj:`int`): New score, must be non-negative.
            force (:obj:`bool`, optional): Pass :obj:`True`, if the high score is allowed to
                decrease. This can be useful when fixing mistakes or banning cheaters.
            disable_edit_message (:obj:`bool`, optional): Pass :obj:`True`, if the game message
                should not be automatically edited to include the current scoreboard.
            chat_id (:obj:`int` | :obj:`str`, optional): Required if inline_message_id is not
                specified. Unique identifier for the target chat.
            message_id (:obj:`int`, optional): Required if inline_message_id is not specified.
                Identifier of the sent message.
            inline_message_id (:obj:`str`, optional): Required if chat_id and message_id are not
                specified. Identifier of the inline message.
            timeout (:obj:`int` | :obj:`float`, optional): If this value is specified, use it as
                the read timeout from the server (instead of the one specified during creation of
                the connection pool).
            api_kwargs (:obj:`dict`, optional): Arbitrary keyword arguments to be passed to the
                Telegram API.

        Returns:
            :class:`telegram.Message`: The edited message. If the message is not an inline message
            , :obj:`True`.

        Raises:
            :class:`telegram.error.TelegramError`: If the new score is not greater than the user's
                current score in the chat and force is :obj:`False`.

        """
        data: JSONDict = {'user_id': user_id, 'score': score}

        if chat_id:
            data['chat_id'] = chat_id
        if message_id:
            data['message_id'] = message_id
        if inline_message_id:
            data['inline_message_id'] = inline_message_id
        if force is not None:
            data['force'] = force
        if disable_edit_message is not None:
            data['disable_edit_message'] = disable_edit_message

        return self._message(
            'setGameScore',
            data,
            timeout=timeout,
            api_kwargs=api_kwargs,
        )

    @log
    def get_game_high_scores(
        self,
        user_id: Union[int, str],
        chat_id: Union[str, int] = None,
        message_id: int = None,
        inline_message_id: int = None,
        timeout: ODVInput[float] = DEFAULT_NONE,
        api_kwargs: JSONDict = None,
    ) -> List[GameHighScore]:
        """
        Use this method to get data for high score tables. Will return the score of the specified
        user and several of their neighbors in a game.

        Note:
            This method will currently return scores for the target user, plus two of their
            closest neighbors on each side. Will also return the top three users if the user and
            his neighbors are not among them. Please note that this behavior is subject to change.

        Args:
            user_id (:obj:`int`): Target user id.
            chat_id (:obj:`int` | :obj:`str`, optional): Required if inline_message_id is not
                specified. Unique identifier for the target chat.
            message_id (:obj:`int`, optional): Required if inline_message_id is not specified.
                Identifier of the sent message.
            inline_message_id (:obj:`str`, optional): Required if chat_id and message_id are not
                specified. Identifier of the inline message.
            timeout (:obj:`int` | :obj:`float`, optional): If this value is specified, use it as
                the read timeout from the server (instead of the one specified during creation of
                the connection pool).
            api_kwargs (:obj:`dict`, optional): Arbitrary keyword arguments to be passed to the
                Telegram API.

        Returns:
            List[:class:`telegram.GameHighScore`]

        Raises:
            :class:`telegram.error.TelegramError`

        """
        data: JSONDict = {'user_id': user_id}

        if chat_id:
            data['chat_id'] = chat_id
        if message_id:
            data['message_id'] = message_id
        if inline_message_id:
            data['inline_message_id'] = inline_message_id

        result = self._post('getGameHighScores', data, timeout=timeout, api_kwargs=api_kwargs)

        return GameHighScore.de_list(result, self)  # type: ignore

    @log
    def send_invoice(
        self,
        chat_id: Union[int, str],
        title: str,
        description: str,
        payload: str,
        provider_token: str,
        currency: str,
        prices: List['LabeledPrice'],
        start_parameter: str = None,
        photo_url: str = None,
        photo_size: int = None,
        photo_width: int = None,
        photo_height: int = None,
        need_name: bool = None,
        need_phone_number: bool = None,
        need_email: bool = None,
        need_shipping_address: bool = None,
        is_flexible: bool = None,
        disable_notification: DVInput[bool] = DEFAULT_NONE,
        reply_to_message_id: int = None,
        reply_markup: InlineKeyboardMarkup = None,
        provider_data: Union[str, object] = None,
        send_phone_number_to_provider: bool = None,
        send_email_to_provider: bool = None,
        timeout: ODVInput[float] = DEFAULT_NONE,
        api_kwargs: JSONDict = None,
        allow_sending_without_reply: ODVInput[bool] = DEFAULT_NONE,
        max_tip_amount: int = None,
        suggested_tip_amounts: List[int] = None,
    ) -> Message:
        """Use this method to send invoices.

        Warning:
            As of API 5.2 :attr:`start_parameter` is an optional argument and therefore the order
            of the arguments had to be changed. Use keyword arguments to make sure that the
            arguments are passed correctly.

        .. versionchanged:: 13.5
            As of Bot API 5.2, the parameter :attr:`start_parameter` is optional.

        Args:
            chat_id (:obj:`int` | :obj:`str`): Unique identifier for the target chat or username
                of the target channel (in the format ``@channelusername``).
            title (:obj:`str`): Product name, 1-32 characters.
            description (:obj:`str`): Product description, 1-255 characters.
            payload (:obj:`str`): Bot-defined invoice payload, 1-128 bytes. This will not be
                displayed to the user, use for your internal processes.
            provider_token (:obj:`str`): Payments provider token, obtained via
                `@BotFather <https://t.me/BotFather>`_.
            currency (:obj:`str`): Three-letter ISO 4217 currency code.
            prices (List[:class:`telegram.LabeledPrice`)]: Price breakdown, a JSON-serialized list
                of components (e.g. product price, tax, discount, delivery cost, delivery tax,
                bonus, etc.).
            max_tip_amount (:obj:`int`, optional): The maximum accepted amount for tips in the
                smallest units of the currency (integer, not float/double). For example, for a
                maximum tip of US$ 1.45 pass ``max_tip_amount = 145``. See the exp parameter in
                `currencies.json <https://core.telegram.org/bots/payments/currencies.json>`_, it
                shows the number of digits past the decimal point for each currency (2 for the
                majority of currencies). Defaults to ``0``.

                .. versionadded:: 13.5
            suggested_tip_amounts (List[:obj:`int`], optional): A JSON-serialized array of
                suggested amounts of tips in the smallest units of the currency (integer, not
                float/double). At most 4 suggested tip amounts can be specified. The suggested tip
                amounts must be positive, passed in a strictly increased order and must not exceed
                ``max_tip_amount``.

                .. versionadded:: 13.5
            start_parameter (:obj:`str`, optional): Unique deep-linking parameter. If left empty,
                *forwarded copies* of the sent message will have a *Pay* button, allowing
                multiple users to pay directly from the forwarded message, using the same invoice.
                If non-empty, forwarded copies of the sent message will have a *URL* button with a
                deep link to the bot (instead of a *Pay* button), with the value used as the
                start parameter.

                .. versionchanged:: 13.5
                    As of Bot API 5.2, this parameter is optional.
            provider_data (:obj:`str` | :obj:`object`, optional): JSON-serialized data about the
                invoice, which will be shared with the payment provider. A detailed description of
                required fields should be provided by the payment provider. When an object is
                passed, it will be encoded as JSON.
            photo_url (:obj:`str`, optional): URL of the product photo for the invoice. Can be a
                photo of the goods or a marketing image for a service. People like it better when
                they see what they are paying for.
            photo_size (:obj:`str`, optional): Photo size.
            photo_width (:obj:`int`, optional): Photo width.
            photo_height (:obj:`int`, optional): Photo height.
            need_name (:obj:`bool`, optional): Pass :obj:`True`, if you require the user's full
                name to complete the order.
            need_phone_number (:obj:`bool`, optional): Pass :obj:`True`, if you require the user's
                phone number to complete the order.
            need_email (:obj:`bool`, optional): Pass :obj:`True`, if you require the user's email
                to complete the order.
            need_shipping_address (:obj:`bool`, optional): Pass :obj:`True`, if you require the
                user's shipping address to complete the order.
            send_phone_number_to_provider (:obj:`bool`, optional): Pass :obj:`True`, if user's
                phone number should be sent to provider.
            send_email_to_provider (:obj:`bool`, optional): Pass :obj:`True`, if user's email
                address should be sent to provider.
            is_flexible (:obj:`bool`, optional): Pass :obj:`True`, if the final price depends on
                the shipping method.
            disable_notification (:obj:`bool`, optional): Sends the message silently. Users will
                receive a notification with no sound.
            reply_to_message_id (:obj:`int`, optional): If the message is a reply, ID of the
                original message.
            allow_sending_without_reply (:obj:`bool`, optional): Pass :obj:`True`, if the message
                should be sent even if the specified replied-to message is not found.
            reply_markup (:class:`telegram.InlineKeyboardMarkup`, optional): A JSON-serialized
                object for an inline keyboard. If empty, one 'Pay total price' button will be
                shown. If not empty, the first button must be a Pay button.
            timeout (:obj:`int` | :obj:`float`, optional): If this value is specified, use it as
                the read timeout from the server (instead of the one specified during creation of
                the connection pool).
            api_kwargs (:obj:`dict`, optional): Arbitrary keyword arguments to be passed to the
                Telegram API.

        Returns:
            :class:`telegram.Message`: On success, the sent Message is returned.

        Raises:
            :class:`telegram.error.TelegramError`

        """
        data: JSONDict = {
            'chat_id': chat_id,
            'title': title,
            'description': description,
            'payload': payload,
            'provider_token': provider_token,
            'currency': currency,
            'prices': [p.to_dict() for p in prices],
        }
        if max_tip_amount is not None:
            data['max_tip_amount'] = max_tip_amount
        if suggested_tip_amounts is not None:
            data['suggested_tip_amounts'] = suggested_tip_amounts
        if start_parameter is not None:
            data['start_parameter'] = start_parameter
        if provider_data is not None:
            if isinstance(provider_data, str):
                data['provider_data'] = provider_data
            else:
                data['provider_data'] = json.dumps(provider_data)
        if photo_url is not None:
            data['photo_url'] = photo_url
        if photo_size is not None:
            data['photo_size'] = photo_size
        if photo_width is not None:
            data['photo_width'] = photo_width
        if photo_height is not None:
            data['photo_height'] = photo_height
        if need_name is not None:
            data['need_name'] = need_name
        if need_phone_number is not None:
            data['need_phone_number'] = need_phone_number
        if need_email is not None:
            data['need_email'] = need_email
        if need_shipping_address is not None:
            data['need_shipping_address'] = need_shipping_address
        if is_flexible is not None:
            data['is_flexible'] = is_flexible
        if send_phone_number_to_provider is not None:
            data['send_phone_number_to_provider'] = send_phone_number_to_provider
        if send_email_to_provider is not None:
            data['send_email_to_provider'] = send_email_to_provider

        return self._message(  # type: ignore[return-value]
            'sendInvoice',
            data,
            timeout=timeout,
            disable_notification=disable_notification,
            reply_to_message_id=reply_to_message_id,
            reply_markup=reply_markup,
            allow_sending_without_reply=allow_sending_without_reply,
            api_kwargs=api_kwargs,
        )

    @log
    def answer_shipping_query(  # pylint: disable=C0103
        self,
        shipping_query_id: str,
        ok: bool,
        shipping_options: List[ShippingOption] = None,
        error_message: str = None,
        timeout: ODVInput[float] = DEFAULT_NONE,
        api_kwargs: JSONDict = None,
    ) -> bool:
        """
        If you sent an invoice requesting a shipping address and the parameter ``is_flexible`` was
        specified, the Bot API will send an :class:`telegram.Update` with a
        :attr:`Update.shipping_query` field to the bot. Use this method to reply to shipping
        queries.

        Args:
            shipping_query_id (:obj:`str`): Unique identifier for the query to be answered.
            ok (:obj:`bool`): Specify :obj:`True` if delivery to the specified address is possible
                and :obj:`False` if there are any problems (for example, if delivery to the
                specified address is not possible).
            shipping_options (List[:class:`telegram.ShippingOption`]), optional]: Required if ok is
                :obj:`True`. A JSON-serialized array of available shipping options.
            error_message (:obj:`str`, optional): Required if ok is :obj:`False`. Error message in
                human readable form that explains why it is impossible to complete the order (e.g.
                "Sorry, delivery to your desired address is unavailable"). Telegram will display
                this message to the user.
            timeout (:obj:`int` | :obj:`float`, optional): If this value is specified, use it as
                the read timeout from the server (instead of the one specified during creation of
                the connection pool).
            api_kwargs (:obj:`dict`, optional): Arbitrary keyword arguments to be passed to the
                Telegram API.

        Returns:
            :obj:`bool`: On success, :obj:`True` is returned.

        Raises:
            :class:`telegram.error.TelegramError`

        """
        ok = bool(ok)

        if ok and (shipping_options is None or error_message is not None):
            raise TelegramError(
                'answerShippingQuery: If ok is True, shipping_options '
                'should not be empty and there should not be error_message'
            )

        if not ok and (shipping_options is not None or error_message is None):
            raise TelegramError(
                'answerShippingQuery: If ok is False, error_message '
                'should not be empty and there should not be shipping_options'
            )

        data: JSONDict = {'shipping_query_id': shipping_query_id, 'ok': ok}

        if ok:
            if not shipping_options:
                # not using an assert statement directly here since they are removed in
                # the optimized bytecode
                raise AssertionError
            data['shipping_options'] = [option.to_dict() for option in shipping_options]
        if error_message is not None:
            data['error_message'] = error_message

        result = self._post('answerShippingQuery', data, timeout=timeout, api_kwargs=api_kwargs)

        return result  # type: ignore[return-value]

    @log
    def answer_pre_checkout_query(  # pylint: disable=C0103
        self,
        pre_checkout_query_id: str,
        ok: bool,
        error_message: str = None,
        timeout: ODVInput[float] = DEFAULT_NONE,
        api_kwargs: JSONDict = None,
    ) -> bool:
        """
        Once the user has confirmed their payment and shipping details, the Bot API sends the final
        confirmation in the form of an :class:`telegram.Update` with the field
        :attr:`Update.pre_checkout_query`. Use this method to respond to such pre-checkout queries.

        Note:
            The Bot API must receive an answer within 10 seconds after the pre-checkout
            query was sent.

        Args:
            pre_checkout_query_id (:obj:`str`): Unique identifier for the query to be answered.
            ok (:obj:`bool`): Specify :obj:`True` if everything is alright
                (goods are available, etc.) and the bot is ready to proceed with the order. Use
                :obj:`False` if there are any problems.
            error_message (:obj:`str`, optional): Required if ok is :obj:`False`. Error message
                in human readable form that explains the reason for failure to proceed with
                the checkout (e.g. "Sorry, somebody just bought the last of our amazing black
                T-shirts while you were busy filling out your payment details. Please choose a
                different color or garment!"). Telegram will display this message to the user.
            timeout (:obj:`int` | :obj:`float`, optional): If this value is specified, use it as
                the read timeout from the server (instead of the one specified during creation of
                the connection pool).
            api_kwargs (:obj:`dict`, optional): Arbitrary keyword arguments to be passed to the
                Telegram API.

        Returns:
            :obj:`bool`: On success, :obj:`True` is returned.

        Raises:
            :class:`telegram.error.TelegramError`

        """
        ok = bool(ok)

        if not (ok ^ (error_message is not None)):  # pylint: disable=C0325
            raise TelegramError(
                'answerPreCheckoutQuery: If ok is True, there should '
                'not be error_message; if ok is False, error_message '
                'should not be empty'
            )

        data: JSONDict = {'pre_checkout_query_id': pre_checkout_query_id, 'ok': ok}

        if error_message is not None:
            data['error_message'] = error_message

        result = self._post('answerPreCheckoutQuery', data, timeout=timeout, api_kwargs=api_kwargs)

        return result  # type: ignore[return-value]

    @log
    def restrict_chat_member(
        self,
        chat_id: Union[str, int],
        user_id: Union[str, int],
        permissions: ChatPermissions,
        until_date: Union[int, datetime] = None,
        timeout: ODVInput[float] = DEFAULT_NONE,
        api_kwargs: JSONDict = None,
    ) -> bool:
        """
        Use this method to restrict a user in a supergroup. The bot must be an administrator in
        the supergroup for this to work and must have the appropriate admin rights. Pass
        :obj:`True` for all boolean parameters to lift restrictions from a user.

        Note:
            Since Bot API 4.4, :meth:`restrict_chat_member` takes the new user permissions in a
            single argument of type :class:`telegram.ChatPermissions`. The old way of passing
            parameters will not keep working forever.

        Args:
            chat_id (:obj:`int` | :obj:`str`): Unique identifier for the target chat or username
                of the target supergroup (in the format @supergroupusername).
            user_id (:obj:`int`): Unique identifier of the target user.
            until_date (:obj:`int` | :obj:`datetime.datetime`, optional): Date when restrictions
                will be lifted for the user, unix time. If user is restricted for more than 366
                days or less than 30 seconds from the current time, they are considered to be
                restricted forever.
                For timezone naive :obj:`datetime.datetime` objects, the default timezone of the
                bot will be used.
            permissions (:class:`telegram.ChatPermissions`): A JSON-serialized object for new user
                permissions.
            timeout (:obj:`int` | :obj:`float`, optional): If this value is specified, use it as
                the read timeout from the server (instead of the one specified during creation of
                the connection pool).
            api_kwargs (:obj:`dict`, optional): Arbitrary keyword arguments to be passed to the
                Telegram API.

        Returns:
            :obj:`bool`: On success, :obj:`True` is returned.

        Raises:
            :class:`telegram.error.TelegramError`
        """
        data: JSONDict = {
            'chat_id': chat_id,
            'user_id': user_id,
            'permissions': permissions.to_dict(),
        }

        if until_date is not None:
            if isinstance(until_date, datetime):
                until_date = to_timestamp(
                    until_date, tzinfo=self.defaults.tzinfo if self.defaults else None
                )
            data['until_date'] = until_date

        result = self._post('restrictChatMember', data, timeout=timeout, api_kwargs=api_kwargs)

        return result  # type: ignore[return-value]

    @log
    def promote_chat_member(
        self,
        chat_id: Union[str, int],
        user_id: Union[str, int],
        can_change_info: bool = None,
        can_post_messages: bool = None,
        can_edit_messages: bool = None,
        can_delete_messages: bool = None,
        can_invite_users: bool = None,
        can_restrict_members: bool = None,
        can_pin_messages: bool = None,
        can_promote_members: bool = None,
        timeout: ODVInput[float] = DEFAULT_NONE,
        api_kwargs: JSONDict = None,
        is_anonymous: bool = None,
        can_manage_chat: bool = None,
        can_manage_voice_chats: bool = None,
    ) -> bool:
        """
        Use this method to promote or demote a user in a supergroup or a channel. The bot must be
        an administrator in the chat for this to work and must have the appropriate admin rights.
        Pass :obj:`False` for all boolean parameters to demote a user.

        Args:
            chat_id (:obj:`int` | :obj:`str`): Unique identifier for the target chat or username
                of the target channel (in the format ``@channelusername``).
            user_id (:obj:`int`): Unique identifier of the target user.
            is_anonymous (:obj:`bool`, optional): Pass :obj:`True`, if the administrator's presence
                in the chat is hidden.
            can_manage_chat (:obj:`bool`, optional): Pass :obj:`True`, if the administrator can
                access the chat event log, chat statistics, message statistics in channels, see
                channel members, see anonymous administrators in supergroups and ignore slow mode.
                Implied by any other administrator privilege.

                .. versionadded:: 13.4

            can_manage_voice_chats (:obj:`bool`, optional): Pass :obj:`True`, if the administrator
                can manage voice chats.

                .. versionadded:: 13.4

            can_change_info (:obj:`bool`, optional): Pass :obj:`True`, if the administrator can
                change chat title, photo and other settings.
            can_post_messages (:obj:`bool`, optional): Pass :obj:`True`, if the administrator can
                create channel posts, channels only.
            can_edit_messages (:obj:`bool`, optional): Pass :obj:`True`, if the administrator can
                edit messages of other users and can pin messages, channels only.
            can_delete_messages (:obj:`bool`, optional): Pass :obj:`True`, if the administrator can
                delete messages of other users.
            can_invite_users (:obj:`bool`, optional): Pass :obj:`True`, if the administrator can
                invite new users to the chat.
            can_restrict_members (:obj:`bool`, optional): Pass :obj:`True`, if the administrator
                can restrict, ban or unban chat members.
            can_pin_messages (:obj:`bool`, optional): Pass :obj:`True`, if the administrator can
                pin messages, supergroups only.
            can_promote_members (:obj:`bool`, optional): Pass :obj:`True`, if the administrator can
                add new administrators with a subset of his own privileges or demote administrators
                that he has promoted, directly or indirectly (promoted by administrators that were
                appointed by him).
            timeout (:obj:`int` | :obj:`float`, optional): If this value is specified, use it as
                the read timeout from the server (instead of the one specified during creation of
                the connection pool).
            api_kwargs (:obj:`dict`, optional): Arbitrary keyword arguments to be passed to the
                Telegram API.

        Returns:
            :obj:`bool`: On success, :obj:`True` is returned.

        Raises:
            :class:`telegram.error.TelegramError`

        """
        data: JSONDict = {'chat_id': chat_id, 'user_id': user_id}

        if is_anonymous is not None:
            data['is_anonymous'] = is_anonymous
        if can_change_info is not None:
            data['can_change_info'] = can_change_info
        if can_post_messages is not None:
            data['can_post_messages'] = can_post_messages
        if can_edit_messages is not None:
            data['can_edit_messages'] = can_edit_messages
        if can_delete_messages is not None:
            data['can_delete_messages'] = can_delete_messages
        if can_invite_users is not None:
            data['can_invite_users'] = can_invite_users
        if can_restrict_members is not None:
            data['can_restrict_members'] = can_restrict_members
        if can_pin_messages is not None:
            data['can_pin_messages'] = can_pin_messages
        if can_promote_members is not None:
            data['can_promote_members'] = can_promote_members
        if can_manage_chat is not None:
            data['can_manage_chat'] = can_manage_chat
        if can_manage_voice_chats is not None:
            data['can_manage_voice_chats'] = can_manage_voice_chats

        result = self._post('promoteChatMember', data, timeout=timeout, api_kwargs=api_kwargs)

        return result  # type: ignore[return-value]

    @log
    def set_chat_permissions(
        self,
        chat_id: Union[str, int],
        permissions: ChatPermissions,
        timeout: ODVInput[float] = DEFAULT_NONE,
        api_kwargs: JSONDict = None,
    ) -> bool:
        """
        Use this method to set default chat permissions for all members. The bot must be an
        administrator in the group or a supergroup for this to work and must have the
        :attr:`telegram.ChatMember.can_restrict_members` admin rights.

        Args:
            chat_id (:obj:`int` | :obj:`str`): Unique identifier for the target chat or username of
                the target supergroup (in the format `@supergroupusername`).
            permissions (:class:`telegram.ChatPermissions`): New default chat permissions.
            timeout (:obj:`int` | :obj:`float`, optional): If this value is specified, use it as
                the read timeout from the server (instead of the one specified during creation of
                the connection pool).
            api_kwargs (:obj:`dict`, optional): Arbitrary keyword arguments to be passed to the
                Telegram API.

        Returns:
            :obj:`bool`: On success, :obj:`True` is returned.

        Raises:
            :class:`telegram.error.TelegramError`

        """
        data: JSONDict = {'chat_id': chat_id, 'permissions': permissions.to_dict()}

        result = self._post('setChatPermissions', data, timeout=timeout, api_kwargs=api_kwargs)

        return result  # type: ignore[return-value]

    @log
    def set_chat_administrator_custom_title(
        self,
        chat_id: Union[int, str],
        user_id: Union[int, str],
        custom_title: str,
        timeout: ODVInput[float] = DEFAULT_NONE,
        api_kwargs: JSONDict = None,
    ) -> bool:
        """
        Use this method to set a custom title for administrators promoted by the bot in a
        supergroup. The bot must be an administrator for this to work.

        Args:
            chat_id (:obj:`int` | :obj:`str`): Unique identifier for the target chat or username of
                the target supergroup (in the format `@supergroupusername`).
            user_id (:obj:`int`): Unique identifier of the target administrator.
            custom_title (:obj:`str`): New custom title for the administrator; 0-16 characters,
                emoji are not allowed.
            timeout (:obj:`int` | :obj:`float`, optional): If this value is specified, use it as
                the read timeout from the server (instead of the one specified during creation of
                the connection pool).
            api_kwargs (:obj:`dict`, optional): Arbitrary keyword arguments to be passed to the
                Telegram API.

        Returns:
            :obj:`bool`: On success, :obj:`True` is returned.

        Raises:
            :class:`telegram.error.TelegramError`

        """
        data: JSONDict = {'chat_id': chat_id, 'user_id': user_id, 'custom_title': custom_title}

        result = self._post(
            'setChatAdministratorCustomTitle', data, timeout=timeout, api_kwargs=api_kwargs
        )

        return result  # type: ignore[return-value]

    @log
    def export_chat_invite_link(
        self,
        chat_id: Union[str, int],
        timeout: ODVInput[float] = DEFAULT_NONE,
        api_kwargs: JSONDict = None,
    ) -> str:
        """
        Use this method to generate a new primary invite link for a chat; any previously generated
        link is revoked. The bot must be an administrator in the chat for this to work and must
        have the appropriate admin rights.

        Args:
            chat_id (:obj:`int` | :obj:`str`): Unique identifier for the target chat or username
                of the target channel (in the format ``@channelusername``).
            timeout (:obj:`int` | :obj:`float`, optional): If this value is specified, use it as
                the read timeout from the server (instead of the one specified during creation of
                the connection pool).
            api_kwargs (:obj:`dict`, optional): Arbitrary keyword arguments to be passed to the
                Telegram API.

        Note:
            Each administrator in a chat generates their own invite links. Bots can't use invite
            links generated by other administrators. If you want your bot to work with invite
            links, it will need to generate its own link using :meth:`export_chat_invite_link` or
            by calling the :meth:`get_chat` method. If your bot needs to generate a new primary
            invite link replacing its previous one, use :attr:`export_chat_invite_link` again.

        Returns:
            :obj:`str`: New invite link on success.

        Raises:
            :class:`telegram.error.TelegramError`

        """
        data: JSONDict = {'chat_id': chat_id}

        result = self._post('exportChatInviteLink', data, timeout=timeout, api_kwargs=api_kwargs)

        return result  # type: ignore[return-value]

    @log
    def create_chat_invite_link(
        self,
        chat_id: Union[str, int],
        expire_date: Union[int, datetime] = None,
        member_limit: int = None,
        timeout: ODVInput[float] = DEFAULT_NONE,
        api_kwargs: JSONDict = None,
    ) -> ChatInviteLink:
        """
        Use this method to create an additional invite link for a chat. The bot must be an
        administrator in the chat for this to work and must have the appropriate admin rights.
        The link can be revoked using the method :meth:`revoke_chat_invite_link`.

        .. versionadded:: 13.4

        Args:
            chat_id (:obj:`int` | :obj:`str`): Unique identifier for the target chat or username
                of the target channel (in the format ``@channelusername``).
            expire_date (:obj:`int` | :obj:`datetime.datetime`, optional): Date when the link will
                expire. Integer input will be interpreted as Unix timestamp.
                For timezone naive :obj:`datetime.datetime` objects, the default timezone of the
                bot will be used.
            member_limit (:obj:`int`, optional): Maximum number of users that can be members of
                the chat simultaneously after joining the chat via this invite link; 1-99999.
            timeout (:obj:`int` | :obj:`float`, optional): If this value is specified, use it as
                the read timeout from the server (instead of the one specified during creation of
                the connection pool).
            api_kwargs (:obj:`dict`, optional): Arbitrary keyword arguments to be passed to the
                Telegram API.

        Returns:
            :class:`telegram.ChatInviteLink`

        Raises:
            :class:`telegram.error.TelegramError`

        """
        data: JSONDict = {
            'chat_id': chat_id,
        }

        if expire_date is not None:
            if isinstance(expire_date, datetime):
                expire_date = to_timestamp(
                    expire_date, tzinfo=self.defaults.tzinfo if self.defaults else None
                )
            data['expire_date'] = expire_date

        if member_limit is not None:
            data['member_limit'] = member_limit

        result = self._post('createChatInviteLink', data, timeout=timeout, api_kwargs=api_kwargs)

        return ChatInviteLink.de_json(result, self)  # type: ignore[return-value, arg-type]

    @log
    def edit_chat_invite_link(
        self,
        chat_id: Union[str, int],
        invite_link: str,
        expire_date: Union[int, datetime] = None,
        member_limit: int = None,
        timeout: ODVInput[float] = DEFAULT_NONE,
        api_kwargs: JSONDict = None,
    ) -> ChatInviteLink:
        """
        Use this method to edit a non-primary invite link created by the bot. The bot must be an
        administrator in the chat for this to work and must have the appropriate admin rights.

        .. versionadded:: 13.4

        Args:
            chat_id (:obj:`int` | :obj:`str`): Unique identifier for the target chat or username
                of the target channel (in the format ``@channelusername``).
            invite_link (:obj:`str`): The invite link to edit.
            expire_date (:obj:`int` | :obj:`datetime.datetime`, optional): Date when the link will
                expire.
                For timezone naive :obj:`datetime.datetime` objects, the default timezone of the
                bot will be used.
            member_limit (:obj:`int`, optional): Maximum number of users that can be members of
                the chat simultaneously after joining the chat via this invite link; 1-99999.
            timeout (:obj:`int` | :obj:`float`, optional): If this value is specified, use it as
                the read timeout from the server (instead of the one specified during creation of
                the connection pool).
            api_kwargs (:obj:`dict`, optional): Arbitrary keyword arguments to be passed to the
                Telegram API.

        Returns:
            :class:`telegram.ChatInviteLink`

        Raises:
            :class:`telegram.error.TelegramError`

        """
        data: JSONDict = {'chat_id': chat_id, 'invite_link': invite_link}

        if expire_date is not None:
            if isinstance(expire_date, datetime):
                expire_date = to_timestamp(
                    expire_date, tzinfo=self.defaults.tzinfo if self.defaults else None
                )
            data['expire_date'] = expire_date

        if member_limit is not None:
            data['member_limit'] = member_limit

        result = self._post('editChatInviteLink', data, timeout=timeout, api_kwargs=api_kwargs)

        return ChatInviteLink.de_json(result, self)  # type: ignore[return-value, arg-type]

    @log
    def revoke_chat_invite_link(
        self,
        chat_id: Union[str, int],
        invite_link: str,
        timeout: ODVInput[float] = DEFAULT_NONE,
        api_kwargs: JSONDict = None,
    ) -> ChatInviteLink:
        """
        Use this method to revoke an invite link created by the bot. If the primary link is
        revoked, a new link is automatically generated. The bot must be an administrator in the
        chat for this to work and must have the appropriate admin rights.

        .. versionadded:: 13.4

        Args:
            chat_id (:obj:`int` | :obj:`str`): Unique identifier for the target chat or username
                of the target channel (in the format ``@channelusername``).
            invite_link (:obj:`str`): The invite link to edit.
            timeout (:obj:`int` | :obj:`float`, optional): If this value is specified, use it as
                the read timeout from the server (instead of the one specified during creation of
                the connection pool).
            api_kwargs (:obj:`dict`, optional): Arbitrary keyword arguments to be passed to the
                Telegram API.

        Returns:
            :class:`telegram.ChatInviteLink`

        Raises:
            :class:`telegram.error.TelegramError`

        """
        data: JSONDict = {'chat_id': chat_id, 'invite_link': invite_link}

        result = self._post('revokeChatInviteLink', data, timeout=timeout, api_kwargs=api_kwargs)

        return ChatInviteLink.de_json(result, self)  # type: ignore[return-value, arg-type]

    @log
    def set_chat_photo(
        self,
        chat_id: Union[str, int],
        photo: FileInput,
        timeout: DVInput[float] = DEFAULT_20,
        api_kwargs: JSONDict = None,
    ) -> bool:
        """Use this method to set a new profile photo for the chat.

        Photos can't be changed for private chats. The bot must be an administrator in the chat
        for this to work and must have the appropriate admin rights.

        Args:
            chat_id (:obj:`int` | :obj:`str`): Unique identifier for the target chat or username
                of the target channel (in the format ``@channelusername``).
            photo (`filelike object` | :obj:`bytes` | :class:`pathlib.Path`): New chat photo.

                .. versionchanged:: 13.2
                   Accept :obj:`bytes` as input.
            timeout (:obj:`int` | :obj:`float`, optional): If this value is specified, use it as
                the read timeout from the server (instead of the one specified during creation of
                the connection pool).
            api_kwargs (:obj:`dict`, optional): Arbitrary keyword arguments to be passed to the
                Telegram API.

        Returns:
            :obj:`bool`: On success, :obj:`True` is returned.

        Raises:
            :class:`telegram.error.TelegramError`

        """
        data: JSONDict = {'chat_id': chat_id, 'photo': parse_file_input(photo)}

        result = self._post('setChatPhoto', data, timeout=timeout, api_kwargs=api_kwargs)

        return result  # type: ignore[return-value]

    @log
    def delete_chat_photo(
        self,
        chat_id: Union[str, int],
        timeout: ODVInput[float] = DEFAULT_NONE,
        api_kwargs: JSONDict = None,
    ) -> bool:
        """
        Use this method to delete a chat photo. Photos can't be changed for private chats. The bot
        must be an administrator in the chat for this to work and must have the appropriate admin
        rights.

        Args:
            chat_id (:obj:`int` | :obj:`str`): Unique identifier for the target chat or username
                of the target channel (in the format ``@channelusername``).
            timeout (:obj:`int` | :obj:`float`, optional): If this value is specified, use it as
                the read timeout from the server (instead of the one specified during creation of
                the connection pool).
            api_kwargs (:obj:`dict`, optional): Arbitrary keyword arguments to be passed to the
                Telegram API.

        Returns:
            :obj:`bool`: On success, :obj:`True` is returned.

        Raises:
            :class:`telegram.error.TelegramError`

        """
        data: JSONDict = {'chat_id': chat_id}

        result = self._post('deleteChatPhoto', data, timeout=timeout, api_kwargs=api_kwargs)

        return result  # type: ignore[return-value]

    @log
    def set_chat_title(
        self,
        chat_id: Union[str, int],
        title: str,
        timeout: ODVInput[float] = DEFAULT_NONE,
        api_kwargs: JSONDict = None,
    ) -> bool:
        """
        Use this method to change the title of a chat. Titles can't be changed for private chats.
        The bot must be an administrator in the chat for this to work and must have the appropriate
        admin rights.

        Args:
            chat_id (:obj:`int` | :obj:`str`): Unique identifier for the target chat or username
                of the target channel (in the format ``@channelusername``).
            title (:obj:`str`): New chat title, 1-255 characters.
            timeout (:obj:`int` | :obj:`float`, optional): If this value is specified, use it as
                the read timeout from the server (instead of the one specified during creation of
                the connection pool).
            api_kwargs (:obj:`dict`, optional): Arbitrary keyword arguments to be passed to the
                Telegram API.

        Returns:
            :obj:`bool`: On success, :obj:`True` is returned.

        Raises:
            :class:`telegram.error.TelegramError`

        """
        data: JSONDict = {'chat_id': chat_id, 'title': title}

        result = self._post('setChatTitle', data, timeout=timeout, api_kwargs=api_kwargs)

        return result  # type: ignore[return-value]

    @log
    def set_chat_description(
        self,
        chat_id: Union[str, int],
        description: str = None,
        timeout: ODVInput[float] = DEFAULT_NONE,
        api_kwargs: JSONDict = None,
    ) -> bool:
        """
        Use this method to change the description of a group, a supergroup or a channel. The bot
        must be an administrator in the chat for this to work and must have the appropriate admin
        rights.

        Args:
            chat_id (:obj:`int` | :obj:`str`): Unique identifier for the target chat or username
                of the target channel (in the format ``@channelusername``).
            description (:obj:`str`, optional): New chat description, 0-255 characters.
            timeout (:obj:`int` | :obj:`float`, optional): If this value is specified, use it as
                the read timeout from the server (instead of the one specified during creation of
                the connection pool).
            api_kwargs (:obj:`dict`, optional): Arbitrary keyword arguments to be passed to the
                Telegram API.

        Returns:
            :obj:`bool`: On success, :obj:`True` is returned.

        Raises:
            :class:`telegram.error.TelegramError`

        """
        data: JSONDict = {'chat_id': chat_id}

        if description is not None:
            data['description'] = description

        result = self._post('setChatDescription', data, timeout=timeout, api_kwargs=api_kwargs)

        return result  # type: ignore[return-value]

    @log
    def pin_chat_message(
        self,
        chat_id: Union[str, int],
        message_id: int,
        disable_notification: ODVInput[bool] = DEFAULT_NONE,
        timeout: ODVInput[float] = DEFAULT_NONE,
        api_kwargs: JSONDict = None,
    ) -> bool:
        """
        Use this method to add a message to the list of pinned messages in a chat. If the
        chat is not a private chat, the bot must be an administrator in the chat for this to work
        and must have the :attr:`telegram.ChatMember.can_pin_messages` admin right in a supergroup
        or :attr:`telegram.ChatMember.can_edit_messages` admin right in a channel.

        Args:
            chat_id (:obj:`int` | :obj:`str`): Unique identifier for the target chat or username
                of the target channel (in the format ``@channelusername``).
            message_id (:obj:`int`): Identifier of a message to pin.
            disable_notification (:obj:`bool`, optional): Pass :obj:`True`, if it is not necessary
                to send a notification to all chat members about the new pinned message.
                Notifications are always disabled in channels and private chats.
            timeout (:obj:`int` | :obj:`float`, optional): If this value is specified, use it as
                the read timeout from the server (instead of the one specified during creation of
                the connection pool).
            api_kwargs (:obj:`dict`, optional): Arbitrary keyword arguments to be passed to the
                Telegram API.

        Returns:
            :obj:`bool`: On success, :obj:`True` is returned.

        Raises:
            :class:`telegram.error.TelegramError`

        """
        data: JSONDict = {
            'chat_id': chat_id,
            'message_id': message_id,
            'disable_notification': disable_notification,
        }

        return self._post(  # type: ignore[return-value]
            'pinChatMessage', data, timeout=timeout, api_kwargs=api_kwargs
        )

    @log
    def unpin_chat_message(
        self,
        chat_id: Union[str, int],
        timeout: ODVInput[float] = DEFAULT_NONE,
        api_kwargs: JSONDict = None,
        message_id: int = None,
    ) -> bool:
        """
        Use this method to remove a message from the list of pinned messages in a chat. If the
        chat is not a private chat, the bot must be an administrator in the chat for this to work
        and must have the :attr:`telegram.ChatMember.can_pin_messages` admin right in a
        supergroup or :attr:`telegram.ChatMember.can_edit_messages` admin right in a channel.

        Args:
            chat_id (:obj:`int` | :obj:`str`): Unique identifier for the target chat or username
                of the target channel (in the format ``@channelusername``).
            message_id (:obj:`int`, optional): Identifier of a message to unpin. If not specified,
                the most recent pinned message (by sending date) will be unpinned.
            timeout (:obj:`int` | :obj:`float`, optional): If this value is specified, use it as
                the read timeout from the server (instead of the one specified during creation of
                the connection pool).
            api_kwargs (:obj:`dict`, optional): Arbitrary keyword arguments to be passed to the
                Telegram API.

        Returns:
            :obj:`bool`: On success, :obj:`True` is returned.

        Raises:
            :class:`telegram.error.TelegramError`

        """
        data: JSONDict = {'chat_id': chat_id}

        if message_id is not None:
            data['message_id'] = message_id

        return self._post(  # type: ignore[return-value]
            'unpinChatMessage', data, timeout=timeout, api_kwargs=api_kwargs
        )

    @log
    def unpin_all_chat_messages(
        self,
        chat_id: Union[str, int],
        timeout: ODVInput[float] = DEFAULT_NONE,
        api_kwargs: JSONDict = None,
    ) -> bool:
        """
        Use this method to clear the list of pinned messages in a chat. If the
        chat is not a private chat, the bot must be an administrator in the chat for this
        to work and must have the :attr:`telegram.ChatMember.can_pin_messages` admin right in a
        supergroup or :attr:`telegram.ChatMember.can_edit_messages` admin right in a channel.

        Args:
            chat_id (:obj:`int` | :obj:`str`): Unique identifier for the target chat or username
                of the target channel (in the format ``@channelusername``).
            timeout (:obj:`int` | :obj:`float`, optional): If this value is specified, use it as
                the read timeout from the server (instead of the one specified during creation of
                the connection pool).
            api_kwargs (:obj:`dict`, optional): Arbitrary keyword arguments to be passed to the
                Telegram API.

        Returns:
            :obj:`bool`: On success, :obj:`True` is returned.

        Raises:
            :class:`telegram.error.TelegramError`

        """
        data: JSONDict = {'chat_id': chat_id}

        return self._post(  # type: ignore[return-value]
            'unpinAllChatMessages', data, timeout=timeout, api_kwargs=api_kwargs
        )

    @log
    def get_sticker_set(
        self,
        name: str,
        timeout: ODVInput[float] = DEFAULT_NONE,
        api_kwargs: JSONDict = None,
    ) -> StickerSet:
        """Use this method to get a sticker set.

        Args:
            name (:obj:`str`): Name of the sticker set.
            timeout (:obj:`int` | :obj:`float`, optional): If this value is specified, use it as
                the read timeout from the server (instead of the one specified during
                creation of the connection pool).
            api_kwargs (:obj:`dict`, optional): Arbitrary keyword arguments to be passed to the
                Telegram API.

        Returns:
            :class:`telegram.StickerSet`

        Raises:
            :class:`telegram.error.TelegramError`

        """
        data: JSONDict = {'name': name}

        result = self._post('getStickerSet', data, timeout=timeout, api_kwargs=api_kwargs)

        return StickerSet.de_json(result, self)  # type: ignore[return-value, arg-type]

    @log
    def upload_sticker_file(
        self,
        user_id: Union[str, int],
        png_sticker: FileInput,
        timeout: DVInput[float] = DEFAULT_20,
        api_kwargs: JSONDict = None,
    ) -> File:
        """
        Use this method to upload a .png file with a sticker for later use in
        :meth:`create_new_sticker_set` and :meth:`add_sticker_to_set` methods (can be used multiple
        times).

        Note:
            The png_sticker argument can be either a file_id, an URL or a file from disk
            ``open(filename, 'rb')``

        Args:
            user_id (:obj:`int`): User identifier of sticker file owner.
            png_sticker (:obj:`str` | `filelike object` | :obj:`bytes` | :class:`pathlib.Path`):
                Png image with the sticker,
                must be up to 512 kilobytes in size, dimensions must not exceed 512px,
                and either width or height must be exactly 512px.

                .. versionchanged:: 13.2
                   Accept :obj:`bytes` as input.
            timeout (:obj:`int` | :obj:`float`, optional): If this value is specified, use it as
                the read timeout from the server (instead of the one specified during
                creation of the connection pool).
            api_kwargs (:obj:`dict`, optional): Arbitrary keyword arguments to be passed to the
                Telegram API.

        Returns:
            :class:`telegram.File`: On success, the uploaded File is returned.

        Raises:
            :class:`telegram.error.TelegramError`

        """
        data: JSONDict = {'user_id': user_id, 'png_sticker': parse_file_input(png_sticker)}

        result = self._post('uploadStickerFile', data, timeout=timeout, api_kwargs=api_kwargs)

        return File.de_json(result, self)  # type: ignore[return-value, arg-type]

    @log
    def create_new_sticker_set(
        self,
        user_id: Union[str, int],
        name: str,
        title: str,
        emojis: str,
        png_sticker: FileInput = None,
        contains_masks: bool = None,
        mask_position: MaskPosition = None,
        timeout: DVInput[float] = DEFAULT_20,
        tgs_sticker: FileInput = None,
        api_kwargs: JSONDict = None,
    ) -> bool:
        """
        Use this method to create new sticker set owned by a user.
        The bot will be able to edit the created sticker set.
        You must use exactly one of the fields ``png_sticker`` or ``tgs_sticker``.

        Warning:
            As of API 4.7 ``png_sticker`` is an optional argument and therefore the order of the
            arguments had to be changed. Use keyword arguments to make sure that the arguments are
            passed correctly.

        Note:
            The png_sticker and tgs_sticker argument can be either a file_id, an URL or a file from
            disk ``open(filename, 'rb')``

        Args:
            user_id (:obj:`int`): User identifier of created sticker set owner.
            name (:obj:`str`): Short name of sticker set, to be used in t.me/addstickers/ URLs
                (e.g., animals). Can contain only english letters, digits and underscores.
                Must begin with a letter, can't contain consecutive underscores and
                must end in "_by_<bot username>". <bot_username> is case insensitive.
                1-64 characters.
            title (:obj:`str`): Sticker set title, 1-64 characters.
            png_sticker (:obj:`str` | `filelike object` | :obj:`bytes` | :class:`pathlib.Path`, \
                optional): Png image with the sticker,
                must be up to 512 kilobytes in size, dimensions must not exceed 512px,
                and either width or height must be exactly 512px. Pass a file_id as a String to
                send a file that already exists on the Telegram servers, pass an HTTP URL as a
                String for Telegram to get a file from the Internet, or upload a new one
                using multipart/form-data.

                .. versionchanged:: 13.2
                   Accept :obj:`bytes` as input.
            tgs_sticker (:obj:`str` | `filelike object` | :obj:`bytes` | :class:`pathlib.Path`, \
                optional): TGS animation with the sticker,
                uploaded using multipart/form-data. See
                https://core.telegram.org/animated_stickers#technical-requirements for technical
                requirements.

                .. versionchanged:: 13.2
                   Accept :obj:`bytes` as input.
            emojis (:obj:`str`): One or more emoji corresponding to the sticker.
            contains_masks (:obj:`bool`, optional): Pass :obj:`True`, if a set of mask stickers
                should be created.
            mask_position (:class:`telegram.MaskPosition`, optional): Position where the mask
                should be placed on faces.
            timeout (:obj:`int` | :obj:`float`, optional): If this value is specified, use it as
                the read timeout from the server (instead of the one specified during
                creation of the connection pool).
            api_kwargs (:obj:`dict`, optional): Arbitrary keyword arguments to be passed to the
                Telegram API.

        Returns:
            :obj:`bool`: On success, :obj:`True` is returned.

        Raises:
            :class:`telegram.error.TelegramError`

        """
        data: JSONDict = {'user_id': user_id, 'name': name, 'title': title, 'emojis': emojis}

        if png_sticker is not None:
            data['png_sticker'] = parse_file_input(png_sticker)
        if tgs_sticker is not None:
            data['tgs_sticker'] = parse_file_input(tgs_sticker)
        if contains_masks is not None:
            data['contains_masks'] = contains_masks
        if mask_position is not None:
            # We need to_json() instead of to_dict() here, because we're sending a media
            # message here, which isn't json dumped by utils.request
            data['mask_position'] = mask_position.to_json()

        result = self._post('createNewStickerSet', data, timeout=timeout, api_kwargs=api_kwargs)

        return result  # type: ignore[return-value]

    @log
    def add_sticker_to_set(
        self,
        user_id: Union[str, int],
        name: str,
        emojis: str,
        png_sticker: FileInput = None,
        mask_position: MaskPosition = None,
        timeout: DVInput[float] = DEFAULT_20,
        tgs_sticker: FileInput = None,
        api_kwargs: JSONDict = None,
    ) -> bool:
        """
        Use this method to add a new sticker to a set created by the bot.
        You must use exactly one of the fields ``png_sticker`` or ``tgs_sticker``. Animated
        stickers can be added to animated sticker sets and only to them. Animated sticker sets can
        have up to 50 stickers. Static sticker sets can have up to 120 stickers.

        Warning:
            As of API 4.7 ``png_sticker`` is an optional argument and therefore the order of the
            arguments had to be changed. Use keyword arguments to make sure that the arguments are
            passed correctly.

        Note:
            The png_sticker and tgs_sticker argument can be either a file_id, an URL or a file from
            disk ``open(filename, 'rb')``

        Args:
            user_id (:obj:`int`): User identifier of created sticker set owner.

            name (:obj:`str`): Sticker set name.
            png_sticker (:obj:`str` | `filelike object` | :obj:`bytes` | :class:`pathlib.Path`, \
                optional): PNG image with the sticker,
                must be up to 512 kilobytes in size, dimensions must not exceed 512px,
                and either width or height must be exactly 512px. Pass a file_id as a String to
                send a file that already exists on the Telegram servers, pass an HTTP URL as a
                String for Telegram to get a file from the Internet, or upload a new one
                using multipart/form-data.

                .. versionchanged:: 13.2
                   Accept :obj:`bytes` as input.
            tgs_sticker (:obj:`str` | `filelike object` | :obj:`bytes` | :class:`pathlib.Path`, \
                optional): TGS animation with the sticker,
                uploaded using multipart/form-data. See
                https://core.telegram.org/animated_stickers#technical-requirements for technical
                requirements.

                .. versionchanged:: 13.2
                   Accept :obj:`bytes` as input.
            emojis (:obj:`str`): One or more emoji corresponding to the sticker.
            mask_position (:class:`telegram.MaskPosition`, optional): Position where the mask
                should be placed on faces.
            timeout (:obj:`int` | :obj:`float`, optional): If this value is specified, use it as
                the read timeout from the server (instead of the one specified during
                creation of the connection pool).
            api_kwargs (:obj:`dict`, optional): Arbitrary keyword arguments to be passed to the
                Telegram API.

        Returns:
            :obj:`bool`: On success, :obj:`True` is returned.

        Raises:
            :class:`telegram.error.TelegramError`

        """
        data: JSONDict = {'user_id': user_id, 'name': name, 'emojis': emojis}

        if png_sticker is not None:
            data['png_sticker'] = parse_file_input(png_sticker)
        if tgs_sticker is not None:
            data['tgs_sticker'] = parse_file_input(tgs_sticker)
        if mask_position is not None:
            # We need to_json() instead of to_dict() here, because we're sending a media
            # message here, which isn't json dumped by utils.request
            data['mask_position'] = mask_position.to_json()

        result = self._post('addStickerToSet', data, timeout=timeout, api_kwargs=api_kwargs)

        return result  # type: ignore[return-value]

    @log
    def set_sticker_position_in_set(
        self,
        sticker: str,
        position: int,
        timeout: ODVInput[float] = DEFAULT_NONE,
        api_kwargs: JSONDict = None,
    ) -> bool:
        """Use this method to move a sticker in a set created by the bot to a specific position.

        Args:
            sticker (:obj:`str`): File identifier of the sticker.
            position (:obj:`int`): New sticker position in the set, zero-based.
            timeout (:obj:`int` | :obj:`float`, optional): If this value is specified, use it as
                the read timeout from the server (instead of the one specified during
                creation of the connection pool).
            api_kwargs (:obj:`dict`, optional): Arbitrary keyword arguments to be passed to the
                Telegram API.

        Returns:
            :obj:`bool`: On success, :obj:`True` is returned.

        Raises:
            :class:`telegram.error.TelegramError`

        """
        data: JSONDict = {'sticker': sticker, 'position': position}

        result = self._post(
            'setStickerPositionInSet', data, timeout=timeout, api_kwargs=api_kwargs
        )

        return result  # type: ignore[return-value]

    @log
    def delete_sticker_from_set(
        self,
        sticker: str,
        timeout: ODVInput[float] = DEFAULT_NONE,
        api_kwargs: JSONDict = None,
    ) -> bool:
        """Use this method to delete a sticker from a set created by the bot.

        Args:
            sticker (:obj:`str`): File identifier of the sticker.
            timeout (:obj:`int` | :obj:`float`, optional): If this value is specified, use it as
                the read timeout from the server (instead of the one specified during
                creation of the connection pool).
            api_kwargs (:obj:`dict`, optional): Arbitrary keyword arguments to be passed to the
                Telegram API.

        Returns:
            :obj:`bool`: On success, :obj:`True` is returned.

        Raises:
            :class:`telegram.error.TelegramError`

        """
        data: JSONDict = {'sticker': sticker}

        result = self._post('deleteStickerFromSet', data, timeout=timeout, api_kwargs=api_kwargs)

        return result  # type: ignore[return-value]

    @log
    def set_sticker_set_thumb(
        self,
        name: str,
        user_id: Union[str, int],
        thumb: FileInput = None,
        timeout: ODVInput[float] = DEFAULT_NONE,
        api_kwargs: JSONDict = None,
    ) -> bool:
        """Use this method to set the thumbnail of a sticker set. Animated thumbnails can be set
        for animated sticker sets only.

        Note:
            The thumb can be either a file_id, an URL or a file from disk ``open(filename, 'rb')``

        Args:
            name (:obj:`str`): Sticker set name
            user_id (:obj:`int`): User identifier of created sticker set owner.
            thumb (:obj:`str` | `filelike object` | :obj:`bytes` | :class:`pathlib.Path`, \
                optional): A PNG image with the thumbnail, must
                be up to 128 kilobytes in size and have width and height exactly 100px, or a TGS
                animation with the thumbnail up to 32 kilobytes in size; see
                https://core.telegram.org/animated_stickers#technical-requirements for animated
                sticker technical requirements. Pass a file_id as a String to send a file that
                already exists on the Telegram servers, pass an HTTP URL as a String for Telegram
                to get a file from the Internet, or upload a new one using multipart/form-data.
                Animated sticker set thumbnail can't be uploaded via HTTP URL.

                .. versionchanged:: 13.2
                   Accept :obj:`bytes` as input.
            timeout (:obj:`int` | :obj:`float`, optional): If this value is specified, use it as
                the read timeout from the server (instead of the one specified during
                creation of the connection pool).
            api_kwargs (:obj:`dict`, optional): Arbitrary keyword arguments to be passed to the
                Telegram API.

        Returns:
            :obj:`bool`: On success, :obj:`True` is returned.

        Raises:
            :class:`telegram.error.TelegramError`

        """
        data: JSONDict = {'name': name, 'user_id': user_id}

        if thumb is not None:
            data['thumb'] = parse_file_input(thumb)

        result = self._post('setStickerSetThumb', data, timeout=timeout, api_kwargs=api_kwargs)

        return result  # type: ignore[return-value]

    @log
    def set_passport_data_errors(
        self,
        user_id: Union[str, int],
        errors: List[PassportElementError],
        timeout: ODVInput[float] = DEFAULT_NONE,
        api_kwargs: JSONDict = None,
    ) -> bool:
        """
        Informs a user that some of the Telegram Passport elements they provided contains errors.
        The user will not be able to re-submit their Passport to you until the errors are fixed
        (the contents of the field for which you returned the error must change).

        Use this if the data submitted by the user doesn't satisfy the standards your service
        requires for any reason. For example, if a birthday date seems invalid, a submitted
        document is blurry, a scan shows evidence of tampering, etc. Supply some details in the
        error message to make sure the user knows how to correct the issues.

        Args:
            user_id (:obj:`int`): User identifier
            errors (List[:class:`PassportElementError`]): A JSON-serialized array describing the
                errors.
            timeout (:obj:`int` | :obj:`float`, optional): If this value is specified, use it as
                the read timeout from the server (instead of the one specified during
                creation of the connection pool).
            api_kwargs (:obj:`dict`, optional): Arbitrary keyword arguments to be passed to the
                Telegram API.

        Returns:
            :obj:`bool`: On success, :obj:`True` is returned.

        Raises:
            :class:`telegram.error.TelegramError`

        """
        data: JSONDict = {'user_id': user_id, 'errors': [error.to_dict() for error in errors]}

        result = self._post('setPassportDataErrors', data, timeout=timeout, api_kwargs=api_kwargs)

        return result  # type: ignore[return-value]

    @log
    def send_poll(
        self,
        chat_id: Union[int, str],
        question: str,
        options: List[str],
        is_anonymous: bool = True,
        type: str = Poll.REGULAR,  # pylint: disable=W0622
        allows_multiple_answers: bool = False,
        correct_option_id: int = None,
        is_closed: bool = None,
        disable_notification: ODVInput[bool] = DEFAULT_NONE,
        reply_to_message_id: int = None,
        reply_markup: ReplyMarkup = None,
        timeout: ODVInput[float] = DEFAULT_NONE,
        explanation: str = None,
        explanation_parse_mode: ODVInput[str] = DEFAULT_NONE,
        open_period: int = None,
        close_date: Union[int, datetime] = None,
        api_kwargs: JSONDict = None,
        allow_sending_without_reply: ODVInput[bool] = DEFAULT_NONE,
        explanation_entities: Union[List['MessageEntity'], Tuple['MessageEntity', ...]] = None,
    ) -> Message:
        """
        Use this method to send a native poll.

        Args:
            chat_id (:obj:`int` | :obj:`str`): Unique identifier for the target chat or username
                of the target channel (in the format ``@channelusername``).
            question (:obj:`str`): Poll question, 1-300 characters.
            options (List[:obj:`str`]): List of answer options, 2-10 strings 1-100 characters each.
            is_anonymous (:obj:`bool`, optional): :obj:`True`, if the poll needs to be anonymous,
                defaults to :obj:`True`.
            type (:obj:`str`, optional): Poll type, :attr:`telegram.Poll.QUIZ` or
                :attr:`telegram.Poll.REGULAR`, defaults to :attr:`telegram.Poll.REGULAR`.
            allows_multiple_answers (:obj:`bool`, optional): :obj:`True`, if the poll allows
                multiple answers, ignored for polls in quiz mode, defaults to :obj:`False`.
            correct_option_id (:obj:`int`, optional): 0-based identifier of the correct answer
                option, required for polls in quiz mode.
            explanation (:obj:`str`, optional): Text that is shown when a user chooses an incorrect
                answer or taps on the lamp icon in a quiz-style poll, 0-200 characters with at most
                2 line feeds after entities parsing.
            explanation_parse_mode (:obj:`str`, optional): Mode for parsing entities in the
                explanation. See the constants in :class:`telegram.ParseMode` for the available
                modes.
            explanation_entities (List[:class:`telegram.MessageEntity`], optional): List of special
                entities that appear in message text, which can be specified instead of
                :attr:`parse_mode`.
            open_period (:obj:`int`, optional): Amount of time in seconds the poll will be active
                after creation, 5-600. Can't be used together with :attr:`close_date`.
            close_date (:obj:`int` | :obj:`datetime.datetime`, optional): Point in time (Unix
                timestamp) when the poll will be automatically closed. Must be at least 5 and no
                more than 600 seconds in the future. Can't be used together with
                :attr:`open_period`.
                For timezone naive :obj:`datetime.datetime` objects, the default timezone of the
                bot will be used.
            is_closed (:obj:`bool`, optional): Pass :obj:`True`, if the poll needs to be
                immediately closed. This can be useful for poll preview.
            disable_notification (:obj:`bool`, optional): Sends the message silently. Users will
                receive a notification with no sound.
            reply_to_message_id (:obj:`int`, optional): If the message is a reply, ID of the
                original message.
            allow_sending_without_reply (:obj:`bool`, optional): Pass :obj:`True`, if the message
                should be sent even if the specified replied-to message is not found.
            reply_markup (:class:`telegram.ReplyMarkup`, optional): Additional interface options. A
                JSON-serialized object for an inline keyboard, custom reply keyboard, instructions
                to remove reply keyboard or to force a reply from the user.
            timeout (:obj:`int` | :obj:`float`, optional): If this value is specified, use it as
                the read timeout from the server (instead of the one specified during creation of
                the connection pool).
            api_kwargs (:obj:`dict`, optional): Arbitrary keyword arguments to be passed to the
                Telegram API.

        Returns:
            :class:`telegram.Message`: On success, the sent Message is returned.

        Raises:
            :class:`telegram.error.TelegramError`

        """
        data: JSONDict = {
            'chat_id': chat_id,
            'question': question,
            'options': options,
            'explanation_parse_mode': explanation_parse_mode,
        }

        if not is_anonymous:
            data['is_anonymous'] = is_anonymous
        if type:
            data['type'] = type
        if allows_multiple_answers:
            data['allows_multiple_answers'] = allows_multiple_answers
        if correct_option_id is not None:
            data['correct_option_id'] = correct_option_id
        if is_closed:
            data['is_closed'] = is_closed
        if explanation:
            data['explanation'] = explanation
        if explanation_entities:
            data['explanation_entities'] = [me.to_dict() for me in explanation_entities]
        if open_period:
            data['open_period'] = open_period
        if close_date:
            if isinstance(close_date, datetime):
                close_date = to_timestamp(
                    close_date, tzinfo=self.defaults.tzinfo if self.defaults else None
                )
            data['close_date'] = close_date

        return self._message(  # type: ignore[return-value]
            'sendPoll',
            data,
            timeout=timeout,
            disable_notification=disable_notification,
            reply_to_message_id=reply_to_message_id,
            reply_markup=reply_markup,
            allow_sending_without_reply=allow_sending_without_reply,
            api_kwargs=api_kwargs,
        )

    @log
    def stop_poll(
        self,
        chat_id: Union[int, str],
        message_id: int,
        reply_markup: InlineKeyboardMarkup = None,
        timeout: ODVInput[float] = DEFAULT_NONE,
        api_kwargs: JSONDict = None,
    ) -> Poll:
        """
        Use this method to stop a poll which was sent by the bot.

        Args:
            chat_id (:obj:`int` | :obj:`str`): Unique identifier for the target chat or username
                of the target channel (in the format ``@channelusername``).
            message_id (:obj:`int`): Identifier of the original message with the poll.
            reply_markup (:class:`telegram.InlineKeyboardMarkup`, optional): A JSON-serialized
                object for a new message inline keyboard.
            timeout (:obj:`int` | :obj:`float`, optional): If this value is specified, use it as
                the read timeout from the server (instead of the one specified during creation of
                the connection pool).
            api_kwargs (:obj:`dict`, optional): Arbitrary keyword arguments to be passed to the
                Telegram API.

        Returns:
            :class:`telegram.Poll`: On success, the stopped Poll is returned.

        Raises:
            :class:`telegram.error.TelegramError`

        """
        data: JSONDict = {'chat_id': chat_id, 'message_id': message_id}

        if reply_markup:
            if isinstance(reply_markup, ReplyMarkup):
                # We need to_json() instead of to_dict() here, because reply_markups may be
                # attached to media messages, which aren't json dumped by utils.request
                data['reply_markup'] = reply_markup.to_json()
            else:
                data['reply_markup'] = reply_markup

        result = self._post('stopPoll', data, timeout=timeout, api_kwargs=api_kwargs)

        return Poll.de_json(result, self)  # type: ignore[return-value, arg-type]

    @log
    def send_dice(
        self,
        chat_id: Union[int, str],
        disable_notification: ODVInput[bool] = DEFAULT_NONE,
        reply_to_message_id: int = None,
        reply_markup: ReplyMarkup = None,
        timeout: ODVInput[float] = DEFAULT_NONE,
        emoji: str = None,
        api_kwargs: JSONDict = None,
        allow_sending_without_reply: ODVInput[bool] = DEFAULT_NONE,
    ) -> Message:
        """
        Use this method to send an animated emoji that will display a random value.

        Args:
            chat_id (:obj:`int` | :obj:`str`): Unique identifier for the target chat or username
                of the target channel (in the format ``@channelusername``).
            emoji (:obj:`str`, optional): Emoji on which the dice throw animation is based.
                Currently, must be one of “🎲”, “🎯”, “🏀”, “⚽”, "🎳", or “🎰”. Dice can have
                values 1-6 for “🎲”, “🎯” and "🎳", values 1-5 for “🏀” and “⚽”, and values 1-64
                for “🎰”. Defaults to “🎲”.

                .. versionchanged:: 13.4
                   Added the "🎳" emoji.
            disable_notification (:obj:`bool`, optional): Sends the message silently. Users will
                receive a notification with no sound.
            reply_to_message_id (:obj:`int`, optional): If the message is a reply, ID of the
                original message.
            allow_sending_without_reply (:obj:`bool`, optional): Pass :obj:`True`, if the message
                should be sent even if the specified replied-to message is not found.
            reply_markup (:class:`telegram.ReplyMarkup`, optional): Additional interface options. A
                JSON-serialized object for an inline keyboard, custom reply keyboard, instructions
                to remove reply keyboard or to force a reply from the user.
            timeout (:obj:`int` | :obj:`float`, optional): If this value is specified, use it as
                the read timeout from the server (instead of the one specified during creation of
                the connection pool).
            api_kwargs (:obj:`dict`, optional): Arbitrary keyword arguments to be passed to the
                Telegram API.

        Returns:
            :class:`telegram.Message`: On success, the sent Message is returned.

        Raises:
            :class:`telegram.error.TelegramError`

        """
        data: JSONDict = {
            'chat_id': chat_id,
        }

        if emoji:
            data['emoji'] = emoji

        return self._message(  # type: ignore[return-value]
            'sendDice',
            data,
            timeout=timeout,
            disable_notification=disable_notification,
            reply_to_message_id=reply_to_message_id,
            reply_markup=reply_markup,
            allow_sending_without_reply=allow_sending_without_reply,
            api_kwargs=api_kwargs,
        )

    @log
    def get_my_commands(
        self,
        timeout: ODVInput[float] = DEFAULT_NONE,
        api_kwargs: JSONDict = None,
        scope: BotCommandScope = None,
        language_code: str = None,
    ) -> List[BotCommand]:
        """
        Use this method to get the current list of the bot's commands for the given scope and user
        language.

        Args:
            timeout (:obj:`int` | :obj:`float`, optional): If this value is specified, use it as
                the read timeout from the server (instead of the one specified during creation of
                the connection pool).
            api_kwargs (:obj:`dict`, optional): Arbitrary keyword arguments to be passed to the
                Telegram API.
            scope (:class:`telegram.BotCommandScope`, optional): A JSON-serialized object,
                describing scope of users. Defaults to :class:`telegram.BotCommandScopeDefault`.

                .. versionadded:: 13.7

            language_code (:obj:`str`, optional): A two-letter ISO 639-1 language code or an empty
                string.

                .. versionadded:: 13.7

        Returns:
            List[:class:`telegram.BotCommand`]: On success, the commands set for the bot. An empty
            list is returned if commands are not set.

        Raises:
            :class:`telegram.error.TelegramError`

        """
        data: JSONDict = {}

        if scope:
            data['scope'] = scope.to_dict()

        if language_code:
            data['language_code'] = language_code

        result = self._post('getMyCommands', data, timeout=timeout, api_kwargs=api_kwargs)

        return BotCommand.de_list(result, self)  # type: ignore[return-value,arg-type]

    @log
    def set_my_commands(
        self,
        commands: List[Union[BotCommand, Tuple[str, str]]],
        timeout: ODVInput[float] = DEFAULT_NONE,
        api_kwargs: JSONDict = None,
        scope: BotCommandScope = None,
        language_code: str = None,
    ) -> bool:
        """
        Use this method to change the list of the bot's commands. See the
        `Telegram docs <https://core.telegram.org/bots#commands>`_ for more details about bot
        commands.

        Args:
            commands (List[:class:`BotCommand` | (:obj:`str`, :obj:`str`)]): A JSON-serialized list
                of bot commands to be set as the list of the bot's commands. At most 100 commands
                can be specified.
            timeout (:obj:`int` | :obj:`float`, optional): If this value is specified, use it as
                the read timeout from the server (instead of the one specified during creation of
                the connection pool).
            api_kwargs (:obj:`dict`, optional): Arbitrary keyword arguments to be passed to the
                Telegram API.
            scope (:class:`telegram.BotCommandScope`, optional): A JSON-serialized object,
                describing scope of users for which the commands are relevant. Defaults to
                :class:`telegram.BotCommandScopeDefault`.

                .. versionadded:: 13.7

            language_code (:obj:`str`, optional): A two-letter ISO 639-1 language code. If empty,
                commands will be applied to all users from the given scope, for whose language
                there are no dedicated commands.

                .. versionadded:: 13.7

        Returns:
            :obj:`bool`: On success, :obj:`True` is returned.

        Raises:
            :class:`telegram.error.TelegramError`

        """
        cmds = [c if isinstance(c, BotCommand) else BotCommand(c[0], c[1]) for c in commands]

        data: JSONDict = {'commands': [c.to_dict() for c in cmds]}

        if scope:
            data['scope'] = scope.to_dict()

        if language_code:
            data['language_code'] = language_code

        result = self._post('setMyCommands', data, timeout=timeout, api_kwargs=api_kwargs)

        return result  # type: ignore[return-value]

    @log
    def delete_my_commands(
        self,
        scope: BotCommandScope = None,
        language_code: str = None,
        api_kwargs: JSONDict = None,
        timeout: ODVInput[float] = DEFAULT_NONE,
    ) -> bool:
        """
        Use this method to delete the list of the bot's commands for the given scope and user
        language. After deletion,
        `higher level commands <https://core.telegram.org/bots/api#determining-list-of-commands>`_
        will be shown to affected users.

        .. versionadded:: 13.7

        Args:
            scope (:class:`telegram.BotCommandScope`, optional): A JSON-serialized object,
                describing scope of users for which the commands are relevant. Defaults to
                :class:`telegram.BotCommandScopeDefault`.
            language_code (:obj:`str`, optional): A two-letter ISO 639-1 language code. If empty,
                commands will be applied to all users from the given scope, for whose language
                there are no dedicated commands.
            timeout (:obj:`int` | :obj:`float`, optional): If this value is specified, use it as
                the read timeout from the server (instead of the one specified during creation of
                the connection pool).
            api_kwargs (:obj:`dict`, optional): Arbitrary keyword arguments to be passed to the
                Telegram API.

        Returns:
            :obj:`bool`: On success, :obj:`True` is returned.

        Raises:
            :class:`telegram.error.TelegramError`
        """
        data: JSONDict = {}

        if scope:
            data['scope'] = scope.to_dict()

        if language_code:
            data['language_code'] = language_code

        result = self._post('deleteMyCommands', data, timeout=timeout, api_kwargs=api_kwargs)

        return result  # type: ignore[return-value]

    @log
    def log_out(self, timeout: ODVInput[float] = DEFAULT_NONE) -> bool:
        """
        Use this method to log out from the cloud Bot API server before launching the bot locally.
        You *must* log out the bot before running it locally, otherwise there is no guarantee that
        the bot will receive updates. After a successful call, you can immediately log in on a
        local server, but will not be able to log in back to the cloud Bot API server for 10
        minutes.

        Args:
            timeout (:obj:`int` | :obj:`float`, optional): If this value is specified, use it as
                the read timeout from the server (instead of the one specified during creation of
                the connection pool).

        Returns:
            :obj:`True`: On success

        Raises:
            :class:`telegram.error.TelegramError`

        """
        return self._post('logOut', timeout=timeout)  # type: ignore[return-value]

    @log
    def close(self, timeout: ODVInput[float] = DEFAULT_NONE) -> bool:
        """
        Use this method to close the bot instance before moving it from one local server to
        another. You need to delete the webhook before calling this method to ensure that the bot
        isn't launched again after server restart. The method will return error 429 in the first
        10 minutes after the bot is launched.

        Args:
            timeout (:obj:`int` | :obj:`float`, optional): If this value is specified, use it as
                the read timeout from the server (instead of the one specified during creation of
                the connection pool).

        Returns:
            :obj:`True`: On success

        Raises:
            :class:`telegram.error.TelegramError`

        """
        return self._post('close', timeout=timeout)  # type: ignore[return-value]

    @log
    def copy_message(
        self,
        chat_id: Union[int, str],
        from_chat_id: Union[str, int],
        message_id: int,
        caption: str = None,
        parse_mode: ODVInput[str] = DEFAULT_NONE,
        caption_entities: Union[Tuple['MessageEntity', ...], List['MessageEntity']] = None,
        disable_notification: DVInput[bool] = DEFAULT_NONE,
        reply_to_message_id: int = None,
        allow_sending_without_reply: DVInput[bool] = DEFAULT_NONE,
        reply_markup: ReplyMarkup = None,
        timeout: ODVInput[float] = DEFAULT_NONE,
        api_kwargs: JSONDict = None,
    ) -> MessageId:
        """
        Use this method to copy messages of any kind. Service messages and invoice messages can't
        be copied. The method is analogous to the method :meth:`forward_message`, but the copied
        message doesn't have a link to the original message.

        Args:
            chat_id (:obj:`int` | :obj:`str`): Unique identifier for the target chat or username
                of the target channel (in the format ``@channelusername``).
            from_chat_id (:obj:`int` | :obj:`str`): Unique identifier for the chat where the
                original message was sent (or channel username in the format ``@channelusername``).
            message_id (:obj:`int`): Message identifier in the chat specified in from_chat_id.
            caption (:obj:`str`, optional): New caption for media, 0-1024 characters after
                entities parsing. If not specified, the original caption is kept.
            parse_mode (:obj:`str`, optional): Mode for parsing entities in the new caption. See
                the constants in :class:`telegram.ParseMode` for the available modes.
            caption_entities (:class:`telegram.utils.types.SLT[MessageEntity]`): List of special
                entities that appear in the new caption, which can be specified instead of
                parse_mode
            disable_notification (:obj:`bool`, optional): Sends the message silently. Users will
                receive a notification with no sound.
            reply_to_message_id (:obj:`int`, optional): If the message is a reply, ID of the
                original message.
            allow_sending_without_reply (:obj:`bool`, optional): Pass :obj:`True`, if the message
                should be sent even if the specified replied-to message is not found.
            reply_markup (:class:`telegram.ReplyMarkup`, optional): Additional interface options.
                A JSON-serialized object for an inline keyboard, custom reply keyboard,
                instructions to remove reply keyboard or to force a reply from the user.
            timeout (:obj:`int` | :obj:`float`, optional): If this value is specified, use it as
                the read timeout from the server (instead of the one specified during creation of
                the connection pool).
            api_kwargs (:obj:`dict`, optional): Arbitrary keyword arguments to be passed to the
                Telegram API.

        Returns:
            :class:`telegram.MessageId`: On success

        Raises:
            :class:`telegram.error.TelegramError`
        """
        data: JSONDict = {
            'chat_id': chat_id,
            'from_chat_id': from_chat_id,
            'message_id': message_id,
            'parse_mode': parse_mode,
            'disable_notification': disable_notification,
            'allow_sending_without_reply': allow_sending_without_reply,
        }
        if caption:
            data['caption'] = caption
        if caption_entities:
            data['caption_entities'] = caption_entities
        if reply_to_message_id:
            data['reply_to_message_id'] = reply_to_message_id
        if reply_markup:
            if isinstance(reply_markup, ReplyMarkup):
                # We need to_json() instead of to_dict() here, because reply_markups may be
                # attached to media messages, which aren't json dumped by utils.request
                data['reply_markup'] = reply_markup.to_json()
            else:
                data['reply_markup'] = reply_markup

        result = self._post('copyMessage', data, timeout=timeout, api_kwargs=api_kwargs)
        return MessageId.de_json(result, self)  # type: ignore[return-value, arg-type]

    def to_dict(self) -> JSONDict:
        """See :meth:`telegram.TelegramObject.to_dict`."""
        data: JSONDict = {'id': self.id, 'username': self.username, 'first_name': self.first_name}

        if self.last_name:
            data['last_name'] = self.last_name

        return data

    def __eq__(self, other: object) -> bool:
        return self.bot == other

    def __hash__(self) -> int:
        return hash(self.bot)

    # camelCase aliases
    getMe = get_me
    """Alias for :meth:`get_me`"""
    sendMessage = send_message
    """Alias for :meth:`send_message`"""
    deleteMessage = delete_message
    """Alias for :meth:`delete_message`"""
    forwardMessage = forward_message
    """Alias for :meth:`forward_message`"""
    sendPhoto = send_photo
    """Alias for :meth:`send_photo`"""
    sendAudio = send_audio
    """Alias for :meth:`send_audio`"""
    sendDocument = send_document
    """Alias for :meth:`send_document`"""
    sendSticker = send_sticker
    """Alias for :meth:`send_sticker`"""
    sendVideo = send_video
    """Alias for :meth:`send_video`"""
    sendAnimation = send_animation
    """Alias for :meth:`send_animation`"""
    sendVoice = send_voice
    """Alias for :meth:`send_voice`"""
    sendVideoNote = send_video_note
    """Alias for :meth:`send_video_note`"""
    sendMediaGroup = send_media_group
    """Alias for :meth:`send_media_group`"""
    sendLocation = send_location
    """Alias for :meth:`send_location`"""
    editMessageLiveLocation = edit_message_live_location
    """Alias for :meth:`edit_message_live_location`"""
    stopMessageLiveLocation = stop_message_live_location
    """Alias for :meth:`stop_message_live_location`"""
    sendVenue = send_venue
    """Alias for :meth:`send_venue`"""
    sendContact = send_contact
    """Alias for :meth:`send_contact`"""
    sendGame = send_game
    """Alias for :meth:`send_game`"""
    sendChatAction = send_chat_action
    """Alias for :meth:`send_chat_action`"""
    answerInlineQuery = answer_inline_query
    """Alias for :meth:`answer_inline_query`"""
    getUserProfilePhotos = get_user_profile_photos
    """Alias for :meth:`get_user_profile_photos`"""
    getFile = get_file
    """Alias for :meth:`get_file`"""
    banChatMember = ban_chat_member
    """Alias for :meth:`ban_chat_member`"""
    unbanChatMember = unban_chat_member
    """Alias for :meth:`unban_chat_member`"""
    answerCallbackQuery = answer_callback_query
    """Alias for :meth:`answer_callback_query`"""
    editMessageText = edit_message_text
    """Alias for :meth:`edit_message_text`"""
    editMessageCaption = edit_message_caption
    """Alias for :meth:`edit_message_caption`"""
    editMessageMedia = edit_message_media
    """Alias for :meth:`edit_message_media`"""
    editMessageReplyMarkup = edit_message_reply_markup
    """Alias for :meth:`edit_message_reply_markup`"""
    getUpdates = get_updates
    """Alias for :meth:`get_updates`"""
    setWebhook = set_webhook
    """Alias for :meth:`set_webhook`"""
    deleteWebhook = delete_webhook
    """Alias for :meth:`delete_webhook`"""
    leaveChat = leave_chat
    """Alias for :meth:`leave_chat`"""
    getChat = get_chat
    """Alias for :meth:`get_chat`"""
    getChatAdministrators = get_chat_administrators
    """Alias for :meth:`get_chat_administrators`"""
    getChatMember = get_chat_member
    """Alias for :meth:`get_chat_member`"""
    setChatStickerSet = set_chat_sticker_set
    """Alias for :meth:`set_chat_sticker_set`"""
    deleteChatStickerSet = delete_chat_sticker_set
    """Alias for :meth:`delete_chat_sticker_set`"""
    getChatMemberCount = get_chat_member_count
    """Alias for :meth:`get_chat_member_count`"""
    getWebhookInfo = get_webhook_info
    """Alias for :meth:`get_webhook_info`"""
    setGameScore = set_game_score
    """Alias for :meth:`set_game_score`"""
    getGameHighScores = get_game_high_scores
    """Alias for :meth:`get_game_high_scores`"""
    sendInvoice = send_invoice
    """Alias for :meth:`send_invoice`"""
    answerShippingQuery = answer_shipping_query
    """Alias for :meth:`answer_shipping_query`"""
    answerPreCheckoutQuery = answer_pre_checkout_query
    """Alias for :meth:`answer_pre_checkout_query`"""
    restrictChatMember = restrict_chat_member
    """Alias for :meth:`restrict_chat_member`"""
    promoteChatMember = promote_chat_member
    """Alias for :meth:`promote_chat_member`"""
    setChatPermissions = set_chat_permissions
    """Alias for :meth:`set_chat_permissions`"""
    setChatAdministratorCustomTitle = set_chat_administrator_custom_title
    """Alias for :meth:`set_chat_administrator_custom_title`"""
    exportChatInviteLink = export_chat_invite_link
    """Alias for :meth:`export_chat_invite_link`"""
    createChatInviteLink = create_chat_invite_link
    """Alias for :attr:`create_chat_invite_link`"""
    editChatInviteLink = edit_chat_invite_link
    """Alias for :attr:`edit_chat_invite_link`"""
    revokeChatInviteLink = revoke_chat_invite_link
    """Alias for :attr:`revoke_chat_invite_link`"""
    setChatPhoto = set_chat_photo
    """Alias for :meth:`set_chat_photo`"""
    deleteChatPhoto = delete_chat_photo
    """Alias for :meth:`delete_chat_photo`"""
    setChatTitle = set_chat_title
    """Alias for :meth:`set_chat_title`"""
    setChatDescription = set_chat_description
    """Alias for :meth:`set_chat_description`"""
    pinChatMessage = pin_chat_message
    """Alias for :meth:`pin_chat_message`"""
    unpinChatMessage = unpin_chat_message
    """Alias for :meth:`unpin_chat_message`"""
    unpinAllChatMessages = unpin_all_chat_messages
    """Alias for :meth:`unpin_all_chat_messages`"""
    getStickerSet = get_sticker_set
    """Alias for :meth:`get_sticker_set`"""
    uploadStickerFile = upload_sticker_file
    """Alias for :meth:`upload_sticker_file`"""
    createNewStickerSet = create_new_sticker_set
    """Alias for :meth:`create_new_sticker_set`"""
    addStickerToSet = add_sticker_to_set
    """Alias for :meth:`add_sticker_to_set`"""
    setStickerPositionInSet = set_sticker_position_in_set
    """Alias for :meth:`set_sticker_position_in_set`"""
    deleteStickerFromSet = delete_sticker_from_set
    """Alias for :meth:`delete_sticker_from_set`"""
    setStickerSetThumb = set_sticker_set_thumb
    """Alias for :meth:`set_sticker_set_thumb`"""
    setPassportDataErrors = set_passport_data_errors
    """Alias for :meth:`set_passport_data_errors`"""
    sendPoll = send_poll
    """Alias for :meth:`send_poll`"""
    stopPoll = stop_poll
    """Alias for :meth:`stop_poll`"""
    sendDice = send_dice
    """Alias for :meth:`send_dice`"""
    getMyCommands = get_my_commands
    """Alias for :meth:`get_my_commands`"""
    setMyCommands = set_my_commands
    """Alias for :meth:`set_my_commands`"""
    deleteMyCommands = delete_my_commands
    """Alias for :meth:`delete_my_commands`"""
    logOut = log_out
    """Alias for :meth:`log_out`"""
    copyMessage = copy_message
    """Alias for :meth:`copy_message`"""<|MERGE_RESOLUTION|>--- conflicted
+++ resolved
@@ -2644,13 +2644,8 @@
                 Telegram API.
 
         Returns:
-<<<<<<< HEAD
             :class:`telegram.Message`: On success, if the edited message is not an inline message
             , the edited Message is returned, otherwise :obj:`True` is returned.
-=======
-            :class:`telegram.Message`: On success, if edited message is not an inline message, the
-            edited Message is returned, otherwise :obj:`True` is returned.
->>>>>>> 930a6157
 
         Raises:
             :class:`telegram.error.TelegramError`
