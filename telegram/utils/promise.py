--- conflicted
+++ resolved
@@ -20,16 +20,9 @@
 
 import logging
 from threading import Event
-<<<<<<< HEAD
-from typing import Callable, List, Tuple, Optional, Union, TypeVar
-
-from telegram import InputFile
-from telegram.utils.types import JSONDict, HandlerArg
-=======
 from typing import Callable, List, Optional, Tuple, TypeVar, Union, Any
 
 from telegram.utils.types import JSONDict
->>>>>>> 80b34811
 
 RT = TypeVar('RT')
 
