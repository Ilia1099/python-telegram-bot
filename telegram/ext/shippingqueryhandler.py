#!/usr/bin/env python
#
# A library that provides a Python interface to the Telegram Bot API
# Copyright (C) 2015-2021
# Leandro Toledo de Souza <devs@python-telegram-bot.org>
#
# This program is free software: you can redistribute it and/or modify
# it under the terms of the GNU Lesser Public License as published by
# the Free Software Foundation, either version 3 of the License, or
# (at your option) any later version.
#
# This program is distributed in the hope that it will be useful,
# but WITHOUT ANY WARRANTY; without even the implied warranty of
# MERCHANTABILITY or FITNESS FOR A PARTICULAR PURPOSE.  See the
# GNU Lesser Public License for more details.
#
# You should have received a copy of the GNU Lesser Public License
# along with this program.  If not, see [http://www.gnu.org/licenses/].
"""This module contains the ShippingQueryHandler class."""


from telegram import Update
from .handler import Handler
from .utils.types import CCT


class ShippingQueryHandler(Handler[Update, CCT]):
    """Handler class to handle Telegram shipping callback queries.

    Warning:
        When setting ``run_async`` to :obj:`True`, you cannot rely on adding custom
        attributes to :class:`telegram.ext.CallbackContext`. See its docs for more info.

    Args:
        callback (:obj:`callable`): The callback function for this handler. Will be called when
            :attr:`check_update` has determined that an update should be processed by this handler.
<<<<<<< HEAD
            Callback signature:


            ``def callback(update: Update, context: CallbackContext)``
=======
            Callback signature: ``def callback(update: Update, context: CallbackContext)``
>>>>>>> 930a6157

            The return value of the callback is usually ignored except for the special case of
            :class:`telegram.ext.ConversationHandler`.
        run_async (:obj:`bool`): Determines whether the callback will run asynchronously.
            Defaults to :obj:`False`.

    Attributes:
        callback (:obj:`callable`): The callback function for this handler.
        run_async (:obj:`bool`): Determines whether the callback will run asynchronously.

    """

    __slots__ = ()

    def check_update(self, update: object) -> bool:
        """Determines whether an update should be passed to this handlers :attr:`callback`.

        Args:
            update (:class:`telegram.Update` | :obj:`object`): Incoming update.

        Returns:
            :obj:`bool`

        """
        return isinstance(update, Update) and bool(update.shipping_query)<|MERGE_RESOLUTION|>--- conflicted
+++ resolved
@@ -34,14 +34,7 @@
     Args:
         callback (:obj:`callable`): The callback function for this handler. Will be called when
             :attr:`check_update` has determined that an update should be processed by this handler.
-<<<<<<< HEAD
-            Callback signature:
-
-
-            ``def callback(update: Update, context: CallbackContext)``
-=======
             Callback signature: ``def callback(update: Update, context: CallbackContext)``
->>>>>>> 930a6157
 
             The return value of the callback is usually ignored except for the special case of
             :class:`telegram.ext.ConversationHandler`.
