#!/usr/bin/env python
#
# Module author:
# Tymofii A. Khodniev (thodnev) <thodnev@mail.ru>
#
# A library that provides a Python interface to the Telegram Bot API
# Copyright (C) 2015-2020
# Leandro Toledo de Souza <devs@python-telegram-bot.org>
#
# This program is free software: you can redistribute it and/or modify
# it under the terms of the GNU Lesser Public License as published by
# the Free Software Foundation, either version 3 of the License, or
# (at your option) any later version.
#
# This program is distributed in the hope that it will be useful,
# but WITHOUT ANY WARRANTY; without even the implied warranty of
# MERCHANTABILITY or FITNESS FOR A PARTICULAR PURPOSE.  See the
# GNU Lesser Public License for more details.
#
# You should have received a copy of the GNU Lesser Public License
# along with this program.  If not, see [http://www.gnu.org/licenses/]
"""A throughput-limiting message processor for Telegram bots."""
<<<<<<< HEAD

=======
>>>>>>> 92b9370c
import functools
import queue as q
import threading
import time
from typing import TYPE_CHECKING, Any, Callable, List, NoReturn

<<<<<<< HEAD
from typing import Callable, Any, TYPE_CHECKING, List, NoReturn, ClassVar, Dict, Optional

=======
>>>>>>> 92b9370c
from telegram.utils.promise import Promise

if TYPE_CHECKING:
    from telegram import Bot
    from telegram.ext import Dispatcher

# We need to count < 1s intervals, so the most accurate timer is needed
curtime = time.perf_counter


class DelayQueueError(RuntimeError):
    """Indicates processing errors."""


class DelayQueue(threading.Thread):
    """
    Processes callbacks from queue with specified throughput limits. Creates a separate thread to
    process callbacks with delays.

    Attributes:
        burst_limit (:obj:`int`): Number of maximum callbacks to process per time-window.
        time_limit (:obj:`int`): Defines width of time-window used when each processing limit is
            calculated.
        exc_route (:obj:`callable`): A callable, accepting 1 positional argument; used to route
            exceptions from processor thread to main thread;
        name (:obj:`str`): Thread's name.
        dispatcher (:class:`telegram.ext.Disptacher`): Optional. The dispatcher to use for error
            handling.

    Args:
        queue (:obj:`Queue`, optional): Used to pass callbacks to thread. Creates ``Queue``
            implicitly if not provided.
        parent (:class:`telegram.ext.DelayQueue`, optional): Pass another delay queue to put all
            requests through that delay queue after they were processed by this queue. Defaults to
            :obj:`None`.
        burst_limit (:obj:`int`, optional): Number of maximum callbacks to process per time-window
            defined by :attr:`time_limit_ms`. Defaults to 30.
        time_limit_ms (:obj:`int`, optional): Defines width of time-window used when each
            processing limit is calculated. Defaults to 1000.
        exc_route (:obj:`callable`, optional): A callable, accepting 1 positional argument; used to
            route exceptions from processor thread to main thread; is called on `Exception`
            subclass exceptions. If not provided, exceptions are routed through dummy handler,
            which re-raises them. If :attr:`dispatcher` is set, error handling will *always* be
            done by the dispatcher.
        autostart (:obj:`bool`, optional): If :obj:`True`, processor is started immediately after
            object's creation; if :obj:`False`, should be started manually by `start` method.
            Defaults to :obj:`True`.
        name (:obj:`str`, optional): Thread's name. Defaults to ``'DelayQueue-N'``, where N is
            sequential number of object created.

    """

    INSTANCE_COUNT: ClassVar[int] = 0  # instance counter

    def __init__(
        self,
        queue: q.Queue = None,
        burst_limit: int = 30,
        time_limit_ms: int = 1000,
        exc_route: Callable[[Exception], None] = None,
        autostart: bool = True,
        name: str = None,
        parent: 'DelayQueue' = None,
    ):
        self._queue = queue if queue is not None else q.Queue()
        self.burst_limit = burst_limit
        self.time_limit = time_limit_ms / 1000
        self.exc_route = exc_route if exc_route else self._default_exception_handler
        self.parent = parent
        self.dispatcher: Optional['Dispatcher'] = None

        self.__exit_req = False  # flag to gently exit thread
        self.__class__.INSTANCE_COUNT += 1

        if name is None:
            name = '{}-{}'.format('DelayQueue', self.INSTANCE_COUNT)
        super().__init__(name=name)

        if autostart:  # immediately start processing
            super().start()

    def set_dispatcher(self, dispatcher: 'Dispatcher') -> None:
        """
        Sets the dispatcher to use for error handling.

        Args:
            dispatcher (:class:`telegram.ext.Dispatcher`): The dispatcher.
        """
        self.dispatcher = dispatcher

    def run(self) -> None:
        """
        Do not use the method except for unthreaded testing purposes, the method normally is
        automatically called by autostart argument.

        """

        times: List[float] = []  # used to store each callable processing time
        while True:
            promise = self._queue.get()
            if self.__exit_req:
                return  # shutdown thread
            # delay routine
            now = time.perf_counter()
            t_delta = now - self.time_limit  # calculate early to improve perf.
            if times and t_delta > times[-1]:
                # if last call was before the limit time-window
                # used to impr. perf. in long-interval calls case
                times = [now]
            else:
                # collect last in current limit time-window
                times = [t for t in times if t >= t_delta]
                times.append(now)
            if len(times) >= self.burst_limit:  # if throughput limit was hit
                time.sleep(times[1] - t_delta)
            # finally process one
            if self.parent:
                self.parent.put(promise)
            else:
                promise.run()
                if self.dispatcher:
                    self.dispatcher.post_process_promise(promise)
                elif promise.exception:
                    self.exc_route(promise.exception)  # re-route any exceptions

    def stop(self, timeout: float = None) -> None:
        """Used to gently stop processor and shutdown its thread.

        Args:
            timeout (:obj:`float`): Indicates maximum time to wait for processor to stop and its
                thread to exit. If timeout exceeds and processor has not stopped, method silently
                returns. :attr:`is_alive` could be used afterwards to check the actual status.
                ``timeout`` set to :obj:`None`, blocks until processor is shut down.
                Defaults to :obj:`None`.

        """

        self.__exit_req = True  # gently request
        self._queue.put(None)  # put something to unfreeze if frozen
        super().join(timeout=timeout)

    @staticmethod
    def _default_exception_handler(exc: Exception) -> NoReturn:
        """
        Dummy exception handler which re-raises exception in thread. Could be possibly overwritten
        by subclasses.

        """

        raise exc

    def put(
        self, func: Callable = None, args: Any = None, kwargs: Any = None, promise: Promise = None
    ) -> Promise:
        """Used to process callbacks in throughput-limiting thread through queue. You must either
        pass a :class:`telegram.utils.Promise` or all of ``func``, ``args`` and ``kwargs``.

        Args:
            func (:obj:`callable`, optional): The actual function (or any callable) that is
                processed through queue.
            args (:obj:`list`, optional): Variable-length `func` arguments.
            kwargs (:obj:`dict`, optional): Arbitrary keyword-arguments to `func`.
            promise (:class:`telegram.utils.Promise`, optional): A promise.

        """
        if not bool(promise) ^ all([func, args, kwargs]):
            raise ValueError('You must pass either a promise or all all func, args, kwargs.')

        if not self.is_alive() or self.__exit_req:
            raise DelayQueueError('Could not process callback in stopped thread')

        if not promise:
            promise = Promise(func, args, kwargs)  # type: ignore[arg-type]
        self._queue.put(promise)
        return promise


# The most straightforward way to implement this is to use 2 sequential delay
# queues, like on classic delay chain schematics in electronics.
# So, message path is:
# msg --> group delay if group msg, else no delay --> normal msg delay --> out
# This way OS threading scheduler cares of timings accuracy.
# (see time.time, time.clock, time.perf_counter, time.sleep @ docs.python.org)
class MessageQueue:
    """
    Implements callback processing with proper delays to avoid hitting Telegram's message limits.
    Contains two ``DelayQueue``, for group and for all messages, interconnected in delay chain.
    Callables are processed through *group* ``DelayQueue``, then through *all* ``DelayQueue`` for
    group-type messages. For non-group messages, only the *all* ``DelayQueue`` is used.

    Attributes:
        running (:obj:`bool`): Whether this message queue has started it's delay queues or not.
        dispatcher (:class:`telegram.ext.Disptacher`): Optional. The Dispatcher to use for error
            handling.

    Args:
        all_burst_limit (:obj:`int`, optional): Number of maximum *all-type* callbacks to process
            per time-window defined by :attr:`all_time_limit_ms`. Defaults to 30.
        all_time_limit_ms (:obj:`int`, optional): Defines width of *all-type* time-window used when
            each processing limit is calculated. Defaults to 1000 ms.
        group_burst_limit (:obj:`int`, optional): Number of maximum *group-type* callbacks to
            process per time-window defined by :attr:`group_time_limit_ms`. Defaults to 20.
        group_time_limit_ms (:obj:`int`, optional): Defines width of *group-type* time-window used
            when each processing limit is calculated. Defaults to 60000 ms.
        exc_route (:obj:`callable`, optional): A callable, accepting one positional argument; used
            to route exceptions from processor threads to main thread; is called on ``Exception``
            subclass exceptions. If not provided, exceptions are routed through dummy handler,
            which re-raises them.
        autostart (:obj:`bool`, optional): If :obj:`True`, processors are started immediately after
            object's creation; if :obj:`False`, should be started manually by :attr:`start` method.
            Defaults to :obj:`True`.

    """

    def __init__(
        self,
        all_burst_limit: int = 30,
        all_time_limit_ms: int = 1000,
        group_burst_limit: int = 20,
        group_time_limit_ms: int = 60000,
        exc_route: Callable[[Exception], None] = None,
        autostart: bool = True,
    ):
        self.running = False
        self.dispatcher: Optional['Dispatcher'] = None
        self._delay_queues: Dict[str, DelayQueue] = {
            self.DEFAULT_QUEUE: DelayQueue(
                burst_limit=all_burst_limit,
                time_limit_ms=all_time_limit_ms,
                exc_route=exc_route,
                autostart=autostart,
                name=self.DEFAULT_QUEUE,
            )
        }
        self._delay_queues[self.GROUP_QUEUE] = DelayQueue(
            burst_limit=group_burst_limit,
            time_limit_ms=group_time_limit_ms,
            exc_route=exc_route,
            autostart=autostart,
            name=self.GROUP_QUEUE,
            parent=self._delay_queues[self.DEFAULT_QUEUE],
        )

    def add_delay_queue(self, delay_queue: DelayQueue) -> None:
        """
        Adds a new :class:`telegram.ext.DelayQueue` to this message queue. If the message queue is
        already running, also starts the delay queue. Also takes care of setting the
        :class:`telegram.ext.Dispatcher`, if :attr:`dispatcher` is set.

        Args:
            delay_queue (:class:`telegram.ext.DelayQueue`): The delay queue to add.
        """
        self._delay_queues[delay_queue.name] = delay_queue
        if self.dispatcher:
            delay_queue.set_dispatcher(self.dispatcher)
        if self.running:
            delay_queue.start()

    def remove_delay_queue(self, name: str, timeout: float = None) -> None:
        """
        Removes the :class:`telegram.ext.DelayQueue` with the given name. If the message queue is
        still running, also stops the delay queue.

        Args:
            name (:obj:`str`): The name of the delay queue to remove.
            timeout (:obj:`float`, optional): The timeout to pass to
                :meth:`telegram.ext.DelayQueue.stop`.
        """
        delay_queue = self._delay_queues.pop(name)
        if self.running:
            delay_queue.stop(timeout)

    def start(self) -> None:
        """Starts the all :class:`telegram.ext.DelayQueue` registered for this message queue."""
        for dq in self._delay_queues.values():
            dq.start()

    def stop(self, timeout: float = None) -> None:
        """
        Stops the all :class:`telegram.ext.DelayQueue` registered for this message queue.

        Args:
            timeout (:obj:`float`, optional): The timeout to pass to
                :meth:`telegram.ext.DelayQueue.stop`.
        """
        for dq in self._delay_queues.values():
            dq.stop(timeout)

    def put(self, func: Callable, delay_queue: str, *args: Any, **kwargs: Any) -> Promise:
        """
        Processes callables in throughput-limiting queues to avoid hitting limits (specified with
        :attr:`burst_limit` and :attr:`time_limit`.

        Returns:
            :class:`telegram.ext.Promise`.

        """
        return self._delay_queues[delay_queue].put(func, args, kwargs)

    def set_dispatcher(self, dispatcher: 'Dispatcher') -> None:
        """
        Sets the dispatcher to use for error handling.

        Args:
            dispatcher (:class:`telegram.ext.Dispatcher`): The dispatcher.
        """
        self.dispatcher = dispatcher

    DEFAULT_QUEUE: ClassVar[str] = 'default_delay_queue'
    """:obj:`str`: The default delay queue."""
    GROUP_QUEUE: ClassVar[str] = 'group_delay_queue'
    """:obj:`str`: The default delay queue for group requests."""


def queuedmessage(method: Callable) -> Callable:
    """A decorator to be used with :attr:`telegram.Bot` send* methods.

    Note:
        As it probably wouldn't be a good idea to make this decorator a property, it has been coded
        as decorator function, so it implies that first positional argument to wrapped MUST be
        self.

    The next object attributes are used by decorator:

    Attributes:
        self._is_messages_queued_default (:obj:`bool`): Value to provide class-defaults to
            ``queued`` kwarg if not provided during wrapped method call.
        self._msg_queue (:class:`telegram.ext.messagequeue.MessageQueue`): The actual
            ``MessageQueue`` used to delay outbound messages according to specified time-limits.

    Wrapped method starts accepting the next kwargs:

    Args:
        queued (:obj:`bool`, optional): If set to :obj:`True`, the ``MessageQueue`` is used to
            process output messages. Defaults to `self._is_queued_out`.
        isgroup (:obj:`bool`, optional): If set to :obj:`True`, the message is meant to be
            group-type(as there's no obvious way to determine its type in other way at the moment).
            Group-type messages could have additional processing delay according to limits set
            in `self._out_queue`. Defaults to :obj:`False`.

    Returns:
        ``telegram.utils.promise.Promise``: In case call is queued or original method's return
        value if it's not.

    """

    @functools.wraps(method)
    def wrapped(self: 'Bot', *args: Any, **kwargs: Any) -> Any:
        # pylint: disable=W0212
        queued = kwargs.pop(
            'queued', self._is_messages_queued_default  # type: ignore[attr-defined]
        )
        is_group = kwargs.pop('isgroup', False)
        if queued:
<<<<<<< HEAD
            if not is_group:
                return self._msg_queue.put(  # type: ignore[attr-defined]
                    method, MessageQueue.DEFAULT_QUEUE, self, *args, **kwargs
                )
            return self._msg_queue.put(  # type: ignore[attr-defined]
                method, MessageQueue.GROUP_QUEUE, self, *args, **kwargs
            )
=======
            prom = Promise(method, (self,) + args, kwargs)
            return self._msg_queue(prom, isgroup)  # type: ignore[attr-defined]
>>>>>>> 92b9370c
        return method(self, *args, **kwargs)

    return wrapped<|MERGE_RESOLUTION|>--- conflicted
+++ resolved
@@ -20,21 +20,14 @@
 # You should have received a copy of the GNU Lesser Public License
 # along with this program.  If not, see [http://www.gnu.org/licenses/]
 """A throughput-limiting message processor for Telegram bots."""
-<<<<<<< HEAD
-
-=======
->>>>>>> 92b9370c
+
 import functools
 import queue as q
 import threading
 import time
-from typing import TYPE_CHECKING, Any, Callable, List, NoReturn
-
-<<<<<<< HEAD
+
 from typing import Callable, Any, TYPE_CHECKING, List, NoReturn, ClassVar, Dict, Optional
 
-=======
->>>>>>> 92b9370c
 from telegram.utils.promise import Promise
 
 if TYPE_CHECKING:
@@ -309,8 +302,8 @@
 
     def start(self) -> None:
         """Starts the all :class:`telegram.ext.DelayQueue` registered for this message queue."""
-        for dq in self._delay_queues.values():
-            dq.start()
+        for delay_queue in self._delay_queues.values():
+            delay_queue.start()
 
     def stop(self, timeout: float = None) -> None:
         """
@@ -320,8 +313,8 @@
             timeout (:obj:`float`, optional): The timeout to pass to
                 :meth:`telegram.ext.DelayQueue.stop`.
         """
-        for dq in self._delay_queues.values():
-            dq.stop(timeout)
+        for delay_queue in self._delay_queues.values():
+            delay_queue.stop(timeout)
 
     def put(self, func: Callable, delay_queue: str, *args: Any, **kwargs: Any) -> Promise:
         """
@@ -389,7 +382,6 @@
         )
         is_group = kwargs.pop('isgroup', False)
         if queued:
-<<<<<<< HEAD
             if not is_group:
                 return self._msg_queue.put(  # type: ignore[attr-defined]
                     method, MessageQueue.DEFAULT_QUEUE, self, *args, **kwargs
@@ -397,10 +389,6 @@
             return self._msg_queue.put(  # type: ignore[attr-defined]
                 method, MessageQueue.GROUP_QUEUE, self, *args, **kwargs
             )
-=======
-            prom = Promise(method, (self,) + args, kwargs)
-            return self._msg_queue(prom, isgroup)  # type: ignore[attr-defined]
->>>>>>> 92b9370c
         return method(self, *args, **kwargs)
 
     return wrapped