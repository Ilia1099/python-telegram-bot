--- conflicted
+++ resolved
@@ -85,9 +85,5 @@
     'TypeHandler',
     'UpdateFilter',
     'Updater',
-<<<<<<< HEAD
     'UpdaterBuilder',
-    'run_async',
-=======
->>>>>>> a5340e3c
 )